<script setup lang="ts">
import {setTitlePanel} from '@/scripts/title';
import {DoubleCutCornerContainer, TitledCutCornerContainer} from '@/components/ui-defaults/UIContainers';
import {
    globalModal,
    UIButton,
    UIDropdown,
    UIFileUpload,
    UIIconButton,
    UILinkButton
} from '@/components/ui-defaults/UIDefaults';
import {
    completionStateString,
    type ContestProblem,
    ContestProblemCompletionState,
    type ContestSubmission,
    useContestManager
} from '@/scripts/ContestManager';
import {onMounted, ref, watch} from 'vue';
import {useRoute, useRouter} from 'vue-router';
import {autoGlitchTextTransition} from '@/components/ui-defaults/TextTransitions';
import WaitCover from '@/components/WaitCover.vue';
import latexify from '@/scripts/katexify';
import ContestProblemStatusCircle from "@/components/contest/problems/ContestProblemStatusCircle.vue";
import AnimateInContainer from "@/components/ui-defaults/containers/AnimateInContainer.vue";

const route = useRoute();
const router = useRouter();
const contestManager = useContestManager();
const modal = globalModal();

// placeholder data behind loading cover
const problem = ref<ContestProblem>({
    id: 'loading',
    contest: 'WWPIT Loading Contest',
    round: 0,
    number: 0,
    name: 'Loading Problem...',
    author: 'Loading Screen',
    content: `
<b>Lorem ipsum dolor sit amet</b>,
<br><br>
<a href="https://wwppc.tech">c</a>onsectetur adipiscing elit, sed do eiusmod tempor incididunt ut labore et dolore magna aliqua. Ut enim ad minim veniam, quis nostrud exercitation ullamco laboris nisi ut aliquip ex ea commodo consequat.
<br><br>
Duis aute irure dolor in reprehenderit in voluptate velit esse cillum dolore eu fugiat nulla pariatur. $\\sum_{i=0}^{\\infty}$ Excepteur sint occaecat cupidatat non proident, sunt in culpa qui officia deserunt mollit anim id est laborum.
<br><br>
<codeblock>function sum(a, b) {
    if (b > a) {
        let c = a;
        a = b;
        b = c;
    }
    let sum = a;
    let i = 0;
    do {
        sum++;
        i = i + 1;
    } while (i < b);
    return sum;
}
</codeblock>
    `,
    constraints: {memory: 1, time: -1},
    status: ContestProblemCompletionState.ERROR,
    hidden: false
});
const submission = ref<ContestSubmission>();
const loadErrorModal = (title: string, content: string) => {
<<<<<<< HEAD
    modal.showModal({
        title: title,
        content: content + '<br>Click <code>OK</code> to return to problem list.',
        color: 'red'
    }).then(() => {
=======
    modal.showModal({ title: title, content: content + '<br>Click OK to return to problem list.', color: 'red' }).result.then(() => {
>>>>>>> 4461ef44
        router.push(`/contest/problemList`);
    });
};
onMounted(async () => {
    if (route.query.ignore_server !== undefined) return;
    if (route.params.problemId !== undefined) {
        if (!/^[0-9a-f]{8}-[0-9a-f]{4}-[0-9a-f]{4}-[0-9a-f]{4}-[0-9a-f]{12}$/.exec(route.params.problemId.toString())) {
            loadErrorModal('Malformed problem ID', 'The supplied problem ID is invalid!');
            return;
        }
        const { problem: p, submission: s } = await contestManager.getProblemDataId(route.params.problemId.toString());
        if (p === null) {
            loadErrorModal('Problem not found', 'The requested problem does not exist!');
            return;
        }
        problem.value = p;
        if (s !== null) submission.value = s;
    } else if (route.params.problemRound !== undefined && route.params.problemNumber !== undefined) {
        const { problem: p, submission: s } = await contestManager.getProblemData(Number(route.params.problemRound.toString()), Number(route.params.problemNumber.toString()));
        if (p === null) {
            loadErrorModal('Problem not found', 'The requested problem does not exist!');
            return;
        }
        problem.value = p;
        if (s !== null) submission.value = s;
    } else if (route.query.ignore_server === undefined) {
        loadErrorModal('No problem ID', 'No problem ID was supplied!');
    }
    contestManager.onSubmissionStatus(({status}) => {
        submission.value = status;
    });
});

watch(() => problem.value.name, () => {
    setTitlePanel(problem.value.name);
});
const problemName = autoGlitchTextTransition(() => problem.value.name + (problem.value.hidden ? ' (HIDDEN)' : ''), 40, 1, 20);
//change problemSubtitle1 to have UUID of problem instead of round-number?
const problemSubtitle1 = autoGlitchTextTransition(() => `Problem ${problem.value.round}-${problem.value.number}; by ${problem.value.author}`, 40, 1, 20);
const problemSubtitle2 = autoGlitchTextTransition(() => `${problem.value.constraints.memory}MB, ${problem.value.constraints.time}ms&emsp;|&emsp;${completionStateString(problem.value.status)}`, 40, 1, 20);

// uploads
const fileUpload = ref<InstanceType<typeof UIFileUpload>>();
const languageDropdown = ref<InstanceType<typeof UIDropdown>>();
const submit = ref<InstanceType<typeof UIButton>>();
const handleUpload = () => {
    const file: File | undefined | null = fileUpload.value?.files?.item(0);
    if (fileUpload.value == undefined || file == undefined) return;
    if (file.size > 10240) {
        fileUpload.value.resetFileList();
        modal.showModal({
            title: 'File size too large',
            content: 'The maximum file size for submissions is 10kB',
            color: 'red'
        });
        return;
    }
    const ext = file.name.split(".").at(-1);
    if (languageDropdown.value == undefined || ext == undefined) return;
    const options = Array.from(languageDropdown.value.items).reverse();
    for (const option of options) {
        if (option.value.includes(ext)) {
            languageDropdown.value.value = option.value;
            break;
        }
    }
};
const submitUpload = async () => {
    if (typeof languageDropdown.value?.value !== 'string') {
        console.log(languageDropdown.value);
        modal.showModal({title: 'No language selected', content: 'No language was selected!', color: 'red'});
        return;
    }
    if (fileUpload.value == null || fileUpload.value.files == null) {
        modal.showModal({title: 'No file selected', content: 'No file was selected!', color: 'red'});
        return;
    }
    const file = fileUpload.value.files.item(0);
    if (file == null) {
        modal.showModal({title: 'No file selected', content: 'No file was selected!', color: 'red'});
        return;
    }
    await contestManager.updateSubmission(problem.value.id, languageDropdown.value.value, await file.text());
}

const previousSubmissions = ref([
    [
        {status: ContestProblemCompletionState.GRADED_PASS},
        {submissionData: submission} // previous submission link?

    ],
    [
        {status: ContestProblemCompletionState.NOT_UPLOADED},
        {submissionData: submission} // previous submission link?

    ],
    [
        {status: ContestProblemCompletionState.GRADED_FAIL},
        {submissionData: submission} // previous submission link?

    ]

])
</script>

<template>
    <div style="margin-left: -4px;">
        <UIIconButton text="Back to Problem List" img="/assets/arrow-left.svg"
                      @click="$router.push('/contest/problemList')" color="lime"></UIIconButton>
    </div>
    <div class="problemViewPanel">
        <div class="problemViewDouble">
            <TitledCutCornerContainer :title="problemName" style="grid-row: span 3;" vertical-flipped>
                <div class="problemViewSubtitle">
                    <span v-html="problemSubtitle1"></span>
                    <span v-html="problemSubtitle2"></span>
                </div>
                <div class="problemViewContent" v-html="latexify(problem.content)"></div>
                <WaitCover text="Loading..."
                           :show="problem.id == 'loading' && route.query.ignore_server === undefined"></WaitCover>
            </TitledCutCornerContainer>
            <DoubleCutCornerContainer>
                <div style="text-align: center;">
                    <h3>Submit</h3>
                    <div style="text-align: justify;">
                        Submissions are not graded until the round is over, but you can update your submission at any
                        time.
                    </div>
                </div>
                <br>
                <form class="problemViewSubmitForm" action="javascript:void(0)">
                    <div class="problemViewSubmitFormInner">
                        <span>Source code:</span>
                        <UIFileUpload ref="fileUpload" @input=handleUpload accept=".c,.cpp,.py,.java"></UIFileUpload>
                        <span>Language:</span>
                        <UIDropdown ref="languageDropdown" :items="[
                            { text: 'Java 8', value: 'java8' },
                            { text: 'Java 17', value: 'java17' },
                            { text: 'Java 21', value: 'java21' },
                            { text: 'C', value: 'c' },
                            { text: 'C++ 11', value: 'cpp11' },
                            { text: 'C++ 17', value: 'cpp17' },
                            { text: 'Python 3.6.9', value: 'py369' }
                        ]" required></UIDropdown>
                    </div>
                    <UIButton ref="submit" text="Upload Submission" type="submit" width="min-content"
                              @click=submitUpload></UIButton>
                    <!--probably disable/enable this?-->
                </form>
            </DoubleCutCornerContainer>

            <!-- PREVIOUS SUBMISSIONS-->

            <!--            <AnimateInContainer type="fade" v-for="(problem, index) in previousSubmissions" :key=problem[index].status :delay="index * 100">-->
            <!--                asdf-->
            <!--            </AnimateInContainer>-->

            <DoubleCutCornerContainer flipped>
                Previous Submissions:
                <AnimateInContainer type="fade" v-for="(item, index) in previousSubmissions" :key="item[index]" :delay="index * 100">
                    <div class="contestProblemListProblem">
                        <span class="previousProblemListName">Submission {{index}}</span>
                        <!--                    <div class = "">Previous Submissions</div>-->
                        <span class="previousProblemStatusCircle">
<!--                        <ContestProblemStatusCircle-->
<!--                            :status="item[index].status"></ContestProblemStatusCircle>-->
                    </span>
                        <span
                            class="problemStatus">{{ completionStateString(ContestProblemCompletionState.GRADED_PASS) }}</span>
                        <span class="contestProblemListProblemButton">
                        <UILinkButton text="View" width="100px" height="36px" :border="true"
                                      @click="router.push(`/contest/problemView/${previousSubmission}_${previousSubmissinoNumber}`)"></UILinkButton>
                    </span>
                        <!--                    Previous Submissions:-->
                        <!--                    {{ submission ?? 'no    submission yet!' }}-->
                    </div>
                </AnimateInContainer>

            </DoubleCutCornerContainer>
        </div>
    </div>
</template>

<style scoped>
.problemViewPanel {
    display: flex;
    flex-direction: column;
    height: calc(100% - 32px);
}

.previousProblemStatusCircle {
    grid-row: 2;
}

.problemStatus {
    grid-column: 2;
    grid-row: 3;
    font-size: 20px;
}

.previousProblemListName {
    grid-column: 2;
    column-width: 10000px;
    grid-row: 1;
    margin: 10%;
    font-size: 20px;
}

.problemViewDouble {
    display: grid;
    grid-template-columns: minmax(0, 1fr) minmax(0, min-content);
    grid-template-rows: minmax(0, min-content) minmax(0, min-content) minmax(0, 1fr);
    row-gap: 16px;
    column-gap: 16px;
    height: 100%;
    margin-top: 16px;
}

@media (max-width: 800px) {
    .problemViewPanel {
        height: unset;
    }

    .problemViewDouble {
        grid-template-columns: 1fr;
    }
}

.problemViewSubtitle {
    display: flex;
    width: calc(100% - 16px);
    justify-content: space-between;
    padding: 8px 8px;
    margin-bottom: 8px;
    border-radius: 8px;
    background-color: #333;
    font-weight: normal;
    font-size: var(--font-small);
}

.problemViewContent {
    font-size: var(--font-small);
    text-align: justify;
}

.problemViewSubmitForm {
    display: flex;
    flex-direction: column;
    align-items: center;
}

.problemViewSubmitFormInner {
    display: grid;
    grid-template-columns: max-content min-content;
    row-gap: 8px;
    column-gap: 8px;
    margin-bottom: 4px;
}

.problemViewSubmitFormInner > *:nth-child(odd) {
    justify-self: right;
}
</style><|MERGE_RESOLUTION|>--- conflicted
+++ resolved
@@ -66,15 +66,11 @@
 });
 const submission = ref<ContestSubmission>();
 const loadErrorModal = (title: string, content: string) => {
-<<<<<<< HEAD
     modal.showModal({
         title: title,
         content: content + '<br>Click <code>OK</code> to return to problem list.',
         color: 'red'
     }).then(() => {
-=======
-    modal.showModal({ title: title, content: content + '<br>Click OK to return to problem list.', color: 'red' }).result.then(() => {
->>>>>>> 4461ef44
         router.push(`/contest/problemList`);
     });
 };
