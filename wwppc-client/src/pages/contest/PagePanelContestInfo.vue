--- conflicted
+++ resolved
@@ -25,13 +25,7 @@
             <AnimateInContainer type="slideUp" :delay=100 style="grid-row: span 2;">
                 <DoubleCutCornerContainer title="Contest Information" align="center" height="100%" hover-animation="lift" flipped>
                     <p>
-<<<<<<< HEAD
-                        WWP Informatics Tournament is a IPCP / CodeForces / USACO-style programming contest in which teams of up to 2 compete in six rounds of elimination, with problems ranging from AP CSA to USACO Platinum.
-                        <br><br>
-                        The contest will be held online between two divisions with some overlap between problem difficulty.
-=======
-                        WWP Informatics Tournament (WWPIT) is a ICPC / Codeforces / USACO-style programming contest in which teams of up to n compete in m rounds of elimination, with problems ranging from USACO Bronze to Platinum (Codeforces 800-3000).
->>>>>>> 9fbb6174
+                        WWP Informatics Tournament (WWPIT) is a IPCP / CodeForces / USACO-style programming contest in which teams of up to 2 compete in six rounds of elimination, with problems ranging from AP CSA to USACO Platinum.
                         <br><br>
                         The contest will be held online between two divisions: Beginner and Advanced.
                     </p>
