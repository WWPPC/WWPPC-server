--- conflicted
+++ resolved
@@ -18,18 +18,13 @@
                                 <GlitchText text="WWP-IT" font-size="min(7vh, calc(50vw / 5))" color="lime" glow shadow :steps=3 :delay=300 random></GlitchText>
                                 <GlitchText text="??/??/????" font-size="min(5vh, calc(50vw / 10))" color="red" glow :steps=1 :delay=Infinity></GlitchText>
                                 <UIDivider color="#AAA"></UIDivider>
-                                <p style="font-size: min(3vh, calc(50vw / 12))" >
+                                <p style="font-size: min(20px, calc(50vw / 10))" >
                                     WWPIT is a round-based informatics tournament with multiple divisions targeting competitive programmers of all skill levels.
                                 </p>
                             </div>
                             <div class="centered">
-<<<<<<< HEAD
                                 <AnimateInContainer type="fade" :delay=300 single>
-                                    <UILinkButton text="Learn More" @click="$router.push('/contest');" font-size="20px" color="lime"></UILinkButton>
-=======
-                                <AnimateInContainer type="fade" :delay=300>
-                                    <UILinkButton text="Learn More" @click="$router.push('/contest');" font-size="min(3vh, calc(50vw / 12))" color="lime"></UILinkButton>
->>>>>>> ec07285b
+                                    <UILinkButton text="Learn More" @click="$router.push('/contest');" font-size="min(24px, calc(50vw / 5))" color="lime"></UILinkButton>
                                 </AnimateInContainer>
                             </div>
                         </div>
@@ -44,18 +39,13 @@
                                 <GlitchText text="WWP-Hacks" font-size="min(7vh, calc(50vw / 5))" color="lime" glow shadow :steps=3 :delay=300 random></GlitchText>
                                 <GlitchText text="??/??/????" font-size="min(5vh, calc(50vw / 10))" color="red" glow :steps=1 :delay=Infinity></GlitchText>
                                 <UIDivider color="#AAA"></UIDivider>
-                                <p style="font-size: min(3vh, calc(50vw / 12))">
+                                <p style="font-size: min(20px, calc(50vw / 10))">
                                     WWPHacks is a hackathon - a collaborative programming competition where teams work against the clock to build innovative solutions to real-world problems.
                                 </p>
                             </div>
                             <div class="centered">
-<<<<<<< HEAD
                                 <AnimateInContainer type="fade" :delay=400 single>
-                                    <UILinkButton text="Learn More" @click="$router.push('/hackathon');" font-size="20px" color="lime"></UILinkButton>
-=======
-                                <AnimateInContainer type="fade" :delay=400>
-                                    <UILinkButton text="Learn More" @click="$router.push('/hackathon');" font-size="min(3vh, calc(50vw / 12))" color="lime"></UILinkButton>
->>>>>>> ec07285b
+                                    <UILinkButton text="Learn More" @click="$router.push('/hackathon');" font-size="min(24px, calc(50vw / 5))" color="lime"></UILinkButton>
                                 </AnimateInContainer>
                             </div>
                         </div>
