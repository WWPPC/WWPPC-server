<script setup lang="ts">
import ScrollIndicator from "@/components/ScrollIndicator.vue";
import { AnimateInContainer, CenteredContainer, DoubleCutCornerContainer, ShowOnscreenContainer } from "@/components/ui-defaults/UIContainers";
import { GlitchText, UIDivider, UILinkButton, UIIconButton } from "@/components/ui-defaults/UIDefaults";
import ContactFooter from '@/components/ContactFooter.vue';
import HomeHomeSponsorLogo from "@/components/home/home/HomeHomeSponsorLogo.vue";
</script>

<template>
    <div class="centered homeTitle">
        <ShowOnscreenContainer>
            <GlitchText text="WWPPC 2024" font-size="var(--font-huge-title)" color="lime" glow shadow :steps=2 :delay=300 random></GlitchText>
        </ShowOnscreenContainer>
    </div>
    <div class="fullBlock homeBlock">
        <!-- spacer for title -->
        <div style="height: calc(1.25 * var(--font-huge-title))"></div>
        <div class="homeColumns">
            <div>
                <AnimateInContainer type="slideUp" height="100%" :delay=100>
                    <DoubleCutCornerContainer height="100%" hover-animation="lift">
                        <CenteredContainer height="100%">
                            <div class="homeVertical">
                                <div style="flex-grow: 1;">
                                    <GlitchText text="WWPHacks" font-size="var(--font-subtitle)" color="lime" glow shadow :steps=3 :delay=300 random></GlitchText>
                                    <GlitchText text="??/??/????" font-size="var(--font-subsubtitle)" color="red" glow :steps=1 :delay=Infinity></GlitchText>
                                    <UIDivider color="#AAA"></UIDivider>
                                    <p>
                                        WWPHacks is a hackathon - a collaborative programming competition where teams work against the clock to build innovative solutions to real-world problems.
                                    </p>
                                </div>
                                <div class="centered">
                                    <AnimateInContainer type="fade" :delay=300>
                                        <UILinkButton text="Contest Page" @click="$router.push('/hackathon');" font-size="var(--font-20)" color="lime"></UILinkButton>
                                    </AnimateInContainer>
                                </div>
                            </div>
                        </CenteredContainer>
                    </DoubleCutCornerContainer>
                </AnimateInContainer>
            </div>
            <div>
                <AnimateInContainer type="slideUp" height="100%" :delay=200>
                    <DoubleCutCornerContainer height="100%" hover-animation="lift">
                        <CenteredContainer height="100%">
                            <div class="homeVertical">
                                <div style="flex-grow: 1;">
                                    <GlitchText text="WWPIT" font-size="var(--font-subtitle)" color="lime" glow shadow :steps=3 :delay=300 random></GlitchText>
                                    <GlitchText text="06/02/2024" font-size="var(--font-subsubtitle)" color="red" glow random flashing :steps=5 start-glitched></GlitchText>
                                    <UIDivider color="#AAA"></UIDivider>
                                    <p>
                                        WWPIT is a round-based informatics tournament with multiple divisions targeting competitive programmers of all skill levels.
                                    </p>
                                </div>
                                <div class="centered">
                                    <AnimateInContainer type="fade" :delay=400>
                                        <UILinkButton text="Contest Page" @click="$router.push('/contest');" font-size="var(--font-20)" color="lime"></UILinkButton>
                                    </AnimateInContainer>
                                </div>
                            </div>
                        </CenteredContainer>
                    </DoubleCutCornerContainer>
                </AnimateInContainer>
            </div>
        </div>
        <ScrollIndicator anchor="a[name=pageHomeScrollTo]"></ScrollIndicator>
    </div>
    <div class="fullBlock homeBlock">
        <a name="pageHomeScrollTo"></a>
        <div class="centered">
            <ShowOnscreenContainer>
                <GlitchText text="About WWPPC" font-size="var(--font-title)" color="lime" glow shadow random :steps=1></GlitchText>
            </ShowOnscreenContainer>
        </div>
        <div style="flex-grow: 1;">
            <p>
                WWPPC is the combined hosts of WWP-IT and WWPHacks, created by members of West Windsor Plainsboro High School South Coding Club.
            </p>
            <p>
                WWPHacks has been featured as an offical <a href="https://mlh.io/" target="_blank">Major League Hacking</a> hackathon in 2021.
            </p>
            <p>
                We hope to foster a passion for competitive programming for all through the inaugural WWPIT tournament!
            </p>
            <div class="centered">
                <a href="https://discord.wwppc.tech" target="_blank" style="text-decoration: none;">
                    <UIIconButton text="Join us on Discord!" img="/img/discord.svg" color="lime" font-size="var(--font-medium)" img-hover-color="#5865F2"></UIIconButton>
                </a>
                <a href="https://github.com/WWPPC" target="_blank" style="text-decoration: none;">
                    <UIIconButton text="GitHub" img="/img/github.svg" color="lime" font-size="var(--font-medium)" img-hover-color="#F05032"></UIIconButton>
                </a>
            </div>
        </div>
        <ScrollIndicator anchor="a[name=pageHomeScrollTo2]"></ScrollIndicator>
    </div>
    <div class="fullBlock homeBlock">
        <div class="centered">
            <a name="pageHomeScrollTo2"></a>
            <ShowOnscreenContainer>
                <GlitchText text="Sponsors" font-size="var(--font-title)" color="lime" glow shadow random :steps=1></GlitchText>
            </ShowOnscreenContainer>
        </div>
        <div class="sponsorGrid">
<<<<<<< HEAD
            <HomeHomeSponsorLogo src="/img/xyz-logo.svg" url="https://gen.xyz" style="grid-column: span 3;"></HomeHomeSponsorLogo>
            <HomeHomeSponsorLogo src="/img/echo3d-logo.png" url="https://www.echo3d.com/" style="grid-column: span 5;"></HomeHomeSponsorLogo>
            <HomeHomeSponsorLogo src="/img/desmos-logo.svg" url="https://desmos.com/" style="grid-column: span 5;"></HomeHomeSponsorLogo>
=======
            <!-- spacer div to make it look better -->
            <div></div>
            <HomeHomeSponsorLogo src="/img/xyz-logo.svg" url="https://gen.xyz" style="grid-column: span 2;"></HomeHomeSponsorLogo>
            <HomeHomeSponsorLogo src="/img/echo3d-logo.png" url="https://www.echo3d.com/" style="grid-column: span 3;"></HomeHomeSponsorLogo>
>>>>>>> e19aabfb
        </div>
        <div style="flex-grow: 1;"></div>
        <ContactFooter></ContactFooter>
    </div>
</template>

<style scoped>
.homeBlock {
    display: flex;
    flex-direction: column;
}

.homeTitle {
    position: absolute;
    top: 0px;
    left: 0px;
    transform-origin: top;
    transform: translate3D(0px, -20vh, -50px) scale(150%);
    z-index: -1;
}

.homeColumns {
    display: grid;
    grid-template-columns: minmax(0, 1fr) minmax(0, 1fr);
    grid-auto-flow: row;
    row-gap: 24px;
    column-gap: 24px;
    flex-grow: 1;
}

.homeColumns>div {
    height: 100%;
}

@media (max-width: 100vh) {
    .homeColumns {
        grid-template-columns: 1fr;
        grid-template-rows: minmax(0, 1fr) minmax(0, 1fr);
        grid-auto-flow: column;
    }
}

.homeVertical {
    display: flex;
    height: 100%;
    flex-direction: column;
    justify-items: stretch;
}

p {
    text-align: center;
}

.sponsorGrid {
    display: grid;
    grid-auto-flow: column dense;
    /* grid-template-columns: repeat(auto-fill, minmax(100px, 1fr));
    grid-template-rows: repeat(auto-fill, minmax(100px, 1fr)); */
    row-gap: 50px;
    column-gap: 25px;
    padding: 2% 10%;
}
</style><|MERGE_RESOLUTION|>--- conflicted
+++ resolved
@@ -101,16 +101,11 @@
             </ShowOnscreenContainer>
         </div>
         <div class="sponsorGrid">
-<<<<<<< HEAD
+            <!-- spacer div to make it look better -->
+            <div></div>
             <HomeHomeSponsorLogo src="/img/xyz-logo.svg" url="https://gen.xyz" style="grid-column: span 3;"></HomeHomeSponsorLogo>
             <HomeHomeSponsorLogo src="/img/echo3d-logo.png" url="https://www.echo3d.com/" style="grid-column: span 5;"></HomeHomeSponsorLogo>
             <HomeHomeSponsorLogo src="/img/desmos-logo.svg" url="https://desmos.com/" style="grid-column: span 5;"></HomeHomeSponsorLogo>
-=======
-            <!-- spacer div to make it look better -->
-            <div></div>
-            <HomeHomeSponsorLogo src="/img/xyz-logo.svg" url="https://gen.xyz" style="grid-column: span 2;"></HomeHomeSponsorLogo>
-            <HomeHomeSponsorLogo src="/img/echo3d-logo.png" url="https://www.echo3d.com/" style="grid-column: span 3;"></HomeHomeSponsorLogo>
->>>>>>> e19aabfb
         </div>
         <div style="flex-grow: 1;"></div>
         <ContactFooter></ContactFooter>
