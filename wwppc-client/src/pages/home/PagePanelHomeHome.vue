<script setup lang="ts">
import ScrollIndicator from "@/components/ScrollIndicator.vue";
import { AnimateInContainer, CenteredContainer, DoubleCutCornerContainer, HeaderedCollapsible } from "@/components/ui-defaults/UIContainers";
import { GlitchText, UIDivider, UILinkButton, UIImage } from "@/components/ui-defaults/UIDefaults";
</script>

<template>
    <div class="fullBlock homeBlock">
        <div class="centered">
            <GlitchText text="WWPPC 2024" font-size="min(20vh, calc(100vw / 8))" color="lime" glow shadow :steps=2 :delay=300 random></GlitchText>
        </div>
        <div class="homeColumns">
            <AnimateInContainer type="slideUp" :delay=100>
<<<<<<< HEAD
                <DoubleCutCornerContainer style="height: 100%">
=======
                <DoubleCutCornerContainer style="height: 100%" hover-animation="swell">
>>>>>>> 5bce10db
                    <CenteredContainer style="height: 100%">
                        <div class="homeVertical">
                            <div style="flex-grow: 1;">
                                <GlitchText text="WWP-IT" font-size="min(7vh, calc(50vw / 5))" color="lime" glow shadow :steps=3 :delay=300 random></GlitchText>
                                <GlitchText text="??/??/????" font-size="min(5vh, calc(50vw / 10))" color="red" glow :steps=1 :delay=Infinity></GlitchText>
                                <UIDivider color="#AAA"></UIDivider>
                                <p style="font-size: min(3vh, calc(50vw / 12))" >
                                    WWPIT is a round-based informatics tournament with multiple divisions targeting competitive programmers of all skill levels.
                                </p>
                            </div>
                            <div class="centered">
                                <AnimateInContainer type="fade" :delay=300>
                                    <UILinkButton text="Learn More" @click="$router.push('/contest');" font-size="min(3vh, calc(50vw / 12))" color="lime"></UILinkButton>
                                </AnimateInContainer>
                            </div>
                        </div>
                    </CenteredContainer>
                </DoubleCutCornerContainer>
            </AnimateInContainer>
            <AnimateInContainer type="slideUp" :delay=200>
<<<<<<< HEAD
                <DoubleCutCornerContainer :flipped="true" style="height: 100%">
=======
                <DoubleCutCornerContainer style="height: 100%" hover-animation="swell">
>>>>>>> 5bce10db
                    <CenteredContainer style="height: 100%">
                        <div class="homeVertical">
                            <div style="flex-grow: 1;">
                                <GlitchText text="WWP-Hacks" font-size="min(7vh, calc(50vw / 5))" color="lime" glow shadow :steps=3 :delay=300 random></GlitchText>
                                <GlitchText text="??/??/????" font-size="min(5vh, calc(50vw / 10))" color="red" glow :steps=1 :delay=Infinity></GlitchText>
                                <UIDivider color="#AAA"></UIDivider>
                                <p style="font-size: min(3vh, calc(50vw / 12))">
                                    WWPHacks is a hackathon - a collaborative programming competition where teams work against the clock to build innovative solutions to real-world problems.
                                </p>
                            </div>
                            <div class="centered">
                                <AnimateInContainer type="fade" :delay=400>
                                    <UILinkButton text="Learn More" @click="$router.push('/hackathon');" font-size="min(3vh, calc(50vw / 12))" color="lime"></UILinkButton>
                                </AnimateInContainer>
                            </div>
                        </div>
                    </CenteredContainer>
                </DoubleCutCornerContainer>
            </AnimateInContainer>
        </div>
        <div class="centered homeScrollIndicator">
            <AnimateInContainer type="fade" :delay=1000>
                <ScrollIndicator anchor="a[name=pageHomeScrollTo]"></ScrollIndicator>
            </AnimateInContainer>
        </div>
    </div>
    <div class="fullBlock">
        <a name="pageHomeScrollTo"></a>
        <div class="center" style="text-align: center; font-size: 120%">
            West Windsor-Plainsboro Programming Competition (WWPPC), comprised of the WWP Informatics Tournament (WWPIT) and
            WWPHacks, will be held eventually in 2024. Join us on <a href="https://discord.gg/rv23HbH7rB">Discord</a>!
        </div>
        <br>
        <UIDivider></UIDivider>
        <br>
        <div class="centered">
            <GlitchText text="FAQ" font-size="min(20vh, calc(100vw / 8))" color="lime" glow shadow :steps=2 :delay=300 random></GlitchText>
        </div>
        <br>
        <HeaderedCollapsible title="When is it?">Eventually in 2024</HeaderedCollapsible>
        <br>
        <HeaderedCollapsible title="Where will it be held?">WWPIT will be held online. WWPHacks is still TBD.</HeaderedCollapsible>
        <br>
        <HeaderedCollapsible title="What is the contest format?">Teams of up to x participants will participate in six successively harder rounds of Codeforces-style informatics problems in Novice and Advanced divisions.</HeaderedCollapsible>
        <br>
        <br>
        <div class="centered">
            <a href="https://discord.gg/rv23HbH7rB"><UIImage src="/assets/discordwhite.svg" height="100px"></UIImage></a>
        </div>
        <!-- more content needed, esp. mission statement -->
        <!-- add contact buttons (email?) -->
    </div>
</template>

<style scoped>
.homeBlock {
    display: flex;
    flex-direction: column;
    justify-items: stretch;
    min-height: 100%;
}

.homeColumns {
    display: grid;
    grid-template-columns: 1fr 1fr;
    row-gap: 24px;
    column-gap: 24px;
    flex-grow: 1;
}

@media (max-width: 100vh) {
    .homeColumns {
        grid-template-columns: 1fr;
        grid-template-rows: 1fr 1fr;
    }

    .homeScrollIndicator {
        display: none;
    }
}

.homeVertical {
    display: flex;
    height: 100%;
    flex-direction: column;
    justify-items: stretch;
}
</style><|MERGE_RESOLUTION|>--- conflicted
+++ resolved
@@ -11,11 +11,7 @@
         </div>
         <div class="homeColumns">
             <AnimateInContainer type="slideUp" :delay=100>
-<<<<<<< HEAD
-                <DoubleCutCornerContainer style="height: 100%">
-=======
                 <DoubleCutCornerContainer style="height: 100%" hover-animation="swell">
->>>>>>> 5bce10db
                     <CenteredContainer style="height: 100%">
                         <div class="homeVertical">
                             <div style="flex-grow: 1;">
@@ -36,11 +32,7 @@
                 </DoubleCutCornerContainer>
             </AnimateInContainer>
             <AnimateInContainer type="slideUp" :delay=200>
-<<<<<<< HEAD
-                <DoubleCutCornerContainer :flipped="true" style="height: 100%">
-=======
                 <DoubleCutCornerContainer style="height: 100%" hover-animation="swell">
->>>>>>> 5bce10db
                     <CenteredContainer style="height: 100%">
                         <div class="homeVertical">
                             <div style="flex-grow: 1;">
