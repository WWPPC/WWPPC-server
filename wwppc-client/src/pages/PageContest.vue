<script setup lang="ts">
import { PanelBody, PanelHeader, PanelMain, PanelNavButton, PanelNavList, PanelRightList, PanelView, PanelNavLargeLogo } from '@/components/panels/PanelManager';
import UserDisp from '@/components/UserDisp.vue';
import { ModalMode, globalModal } from '@/components/ui-defaults/UIDefaults';
import ContestTimer from '@/components/contest/ContestTimer.vue';
import { useServerConnection } from '@/scripts/ServerConnection';
import { useRoute, useRouter } from 'vue-router';
import PagePanelContestInfo from './contest/PagePanelContestInfo.vue';
import PagePanelContestContest from './contest/PagePanelContestContest.vue';
import PagePanelContestProblemList from './contest/PagePanelContestProblemList.vue';
import PagePanelContestProblemView from './contest/PagePanelContestProblemView.vue';
import PagePanelContestLeaderboard from './contest/PagePanelContestLeaderboard.vue';
import { watch } from 'vue';
import LoadingCover from '@/components/LoadingCover.vue';
import { useContestManager } from '@/scripts/ContestManager';

const router = useRouter();
const route = useRoute();
const ignoreServer = route.query.ignore_server !== undefined;

const modal = globalModal();
const serverConnection = useServerConnection();
const contestManager = useContestManager();

serverConnection.onconnecterror(() => {
    if (route.params.page != 'contest' || route.params.panel == 'home' || route.params.panel === undefined || ignoreServer) return;
    modal.showModal({ title: 'Connect Error', content: 'Could not connect to the server. Reload the page to reconnect.', mode: ModalMode.NOTIFY, color: 'red' }).then(() => window.location.replace('/contest/home'));
});
serverConnection.ondisconnect(() => {
    if (route.params.page != 'contest' || route.params.panel == 'home' || route.params.panel === undefined || ignoreServer) return;
    modal.showModal({ title: 'Disconnected', content: 'You were disconnected from the server. Reload the page to reconnect.', mode: ModalMode.NOTIFY, color: 'red' }).then(() => window.location.replace('/contest/home'));
});
watch(() => route.params, () => {
    if (route.params.page != 'contest' || route.params.panel == 'home' || route.params.panel === undefined || ignoreServer) return;
    serverConnection.handshakePromise.then(() => {
        if (serverConnection.manualLogin && !serverConnection.loggedIn) router.push({ path: '/login', query: { redirect: route.fullPath, clearQuery: 1 } });
    });
    if (serverConnection.connectError) modal.showModal({ title: 'Connect Error', content: 'Could not connect to the server. Reload the page to reconnect.', mode: ModalMode.NOTIFY, color: 'red' }).then(() => window.location.replace('/contest/home'));
    if (serverConnection.handshakeComplete && !serverConnection.connected && route.query.ignore_server == undefined) {
        modal.showModal({ title: 'Disconnected', content: 'You were disconnected from the server. Reload the page to reconnect.', mode: ModalMode.NOTIFY, color: 'red' }).then(() => window.location.replace('/contest/home'));
    }
});
</script>

<template>
    <PanelView name="contest" title="WWPIT">
        <PanelHeader>
            <PanelNavLargeLogo></PanelNavLargeLogo>
            <PanelNavList>
                <PanelNavButton text="Home" for="/home"></PanelNavButton>
                <div v-if="!(serverConnection.loggedIn || route.query.ignore_server !== undefined)" style="display: flex;">
                    <PanelNavButton text="WWPHacks" for="/hackathon"></PanelNavButton>
                </div>
                <PanelNavButton text="WWPIT" for="/contest/home" is-default></PanelNavButton>
                <div v-if="serverConnection.loggedIn || ignoreServer" style="display: flex;">
                    <PanelNavButton text="Contest" for="/contest/contest"></PanelNavButton>
<<<<<<< HEAD
=======
                </div>
                <div v-if="'' || ignoreServer" style="display: flex;">
>>>>>>> 80e8d1ab
                    <PanelNavButton text="Problems" for="/contest/problemList"></PanelNavButton>
                    <PanelNavButton text="Leaderboard" for="/contest/leaderboard"></PanelNavButton>
                </div>
                <div v-if="!(serverConnection.loggedIn || route.query.ignore_server !== undefined)" style="display: flex;">
                    <PanelNavButton text="About Us" for="/home/about"></PanelNavButton>
                </div>
            </PanelNavList>
            <PanelRightList>
                <UserDisp></UserDisp>
                <ContestTimer v-if="contestManager.inContest || ignoreServer"></ContestTimer>
            </PanelRightList>
        </PanelHeader>
        <PanelMain>
            <PanelBody name="home" title="Home" is-default scroll-snap>
                <PagePanelContestInfo></PagePanelContestInfo>
            </PanelBody>
            <PanelBody name="contest" title="Contest">
                <PagePanelContestContest v-if="serverConnection.loggedIn || ignoreServer"></PagePanelContestContest>
                <LoadingCover text="Logging you in..." :ignore-server="true"></LoadingCover>
            </PanelBody>
            <PanelBody name="problemList" title="Problem List">
                <PagePanelContestProblemList v-if="serverConnection.loggedIn || ignoreServer"></PagePanelContestProblemList>
                <LoadingCover text="Logging you in..." :ignore-server="true"></LoadingCover>
            </PanelBody>
            <PanelBody name="problemView" title="Problem">
                <PagePanelContestProblemView v-if="serverConnection.loggedIn || ignoreServer"></PagePanelContestProblemView>
                <LoadingCover text="Logging you in..." :ignore-server="true"></LoadingCover>
            </PanelBody>
            <PanelBody name="leaderboard" title="Leaderboard">
                <PagePanelContestLeaderboard v-if="serverConnection.loggedIn || ignoreServer"></PagePanelContestLeaderboard>
                <LoadingCover text="Logging you in..." :ignore-server="true"></LoadingCover>
            </PanelBody>
        </PanelMain>
    </PanelView>
</template>

<style scoped></style><|MERGE_RESOLUTION|>--- conflicted
+++ resolved
@@ -54,11 +54,6 @@
                 <PanelNavButton text="WWPIT" for="/contest/home" is-default></PanelNavButton>
                 <div v-if="serverConnection.loggedIn || ignoreServer" style="display: flex;">
                     <PanelNavButton text="Contest" for="/contest/contest"></PanelNavButton>
-<<<<<<< HEAD
-=======
-                </div>
-                <div v-if="'' || ignoreServer" style="display: flex;">
->>>>>>> 80e8d1ab
                     <PanelNavButton text="Problems" for="/contest/problemList"></PanelNavButton>
                     <PanelNavButton text="Leaderboard" for="/contest/leaderboard"></PanelNavButton>
                 </div>
