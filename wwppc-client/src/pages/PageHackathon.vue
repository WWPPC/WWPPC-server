--- conflicted
+++ resolved
@@ -16,29 +16,7 @@
 </script>
 
 <template>
-<<<<<<< HEAD
-    <PanelView name="hackathon" title="WWPHacks">
-        <PanelHeader>
-            <PanelNavLargeLogo></PanelNavLargeLogo>
-            <PanelNavList>
-                <PanelNavButton text="Home" for="/home"></PanelNavButton>
-                <PanelNavButton text="Other Button" for="/extra"></PanelNavButton>
-            </PanelNavList>
-            <PanelRightList>
-                <UserDisp></UserDisp>
-            </PanelRightList>
-        </PanelHeader>
-        <PanelMain>
-            <PanelBody name="default" title="Home" is-default>
-                Hey! This page isn't finished. Check back later for updates!
-                <br><br>
-                oops hacked
-            </PanelBody>
-        </PanelMain>
-    </PanelView>
-</template>
-=======
-  <PanelView name="hackathon">
+  <PanelView name="hackathon" title="WWPHacks">
     <PanelHeader>
       <PanelNavLargeLogo></PanelNavLargeLogo>
       <PanelNavList>
@@ -52,7 +30,7 @@
 
 
     <PanelMain>
-      <PanelBody name="default" is-default>
+      <PanelBody name="default" title="Home" is-default>
         <div class="centered column">
           <LargeGlitchCenterText text="WWP-HACKS" style="
             font-weight: bold;
@@ -118,5 +96,4 @@
   display:flex;
   flex-direction: column;
 }
-</style>
->>>>>>> b1ffdb61
+</style>