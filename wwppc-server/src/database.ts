import config from './config';
import Logger from './log';
import { Mailer } from './email';
import { Client } from 'pg';
import bcrypt from 'bcrypt';
import { subtle, webcrypto, randomBytes, createCipheriv, createDecipheriv } from 'crypto';
import { v4 as uuidV4, validate as uuidValidate } from 'uuid';
import { ResolvedModuleWithFailedLookupLocations } from 'typescript';
const salt = 5;

interface DatabaseConstructorParams {
    /**Valid PostgreSQL connection URI (postgresql://username:password@host:port/database) */
    uri: string
    /**AES-256 GCM 32-byte key (base64 string) */
    key: string | Buffer
    /**Optional SSL Certificate */
    sslCert?: string | Buffer
    /**Logging instance */
    logger: Logger
    /**Nodemailer wrapper instance */
    mailer: Mailer
}

/**
 * PostgreSQL database connection for handling accounts, including submissions.
 */
export class Database {
    /**
     * Resolves when the database is connected.
     */
    readonly connectPromise: Promise<any>;
    readonly #db: Client;
    readonly #dbKey: Buffer;
    readonly #rsaKeys = subtle.generateKey({
        name: "RSA-OAEP",
        modulusLength: 2048,
        publicExponent: new Uint8Array([1, 0, 1]),
        hash: "SHA-256"
    }, false, ['encrypt', 'decrypt']);
    #publicKey: webcrypto.JsonWebKey | undefined;
    readonly logger: Logger;
    readonly mailer: Mailer;
    /**
     * @param params Parameters
     */
    constructor({ uri, key, sslCert, logger, mailer }: DatabaseConstructorParams) {
        const startTime = performance.now();
        this.logger = logger;
        this.mailer = mailer;
        this.connectPromise = new Promise(() => undefined);
        const setPublicKey = async () => this.#publicKey = await subtle.exportKey('jwk', (await this.#rsaKeys).publicKey);
        this.#dbKey = key instanceof Buffer ? key : Buffer.from(key, 'base64');
        this.#db = new Client({
            connectionString: uri,
            application_name: 'WWPPC Server',
            ssl: sslCert != undefined ? { ca: sslCert } : { rejectUnauthorized: false }
        });
        this.connectPromise = Promise.all([
            this.#db.connect().catch((err) => {
                logger.fatal('Could not connect to database:');
                logger.fatal(err);
                logger.fatal('Host: ' + this.#db.host);
                logger.destroy();
                process.exit();
            }),
            setPublicKey()
        ]);
        this.connectPromise.then(() => {
            logger.info('Database connected');
            if (config.debugMode) {
                logger.debug('Database connected to: ' + this.#db.host);
                logger.debug(`Database connection time: ${performance.now() - startTime}ms`);
            }
        });
        this.#db.on('error', (err) => {
            logger.fatal('Database error:');
            logger.fatal(err.message);
            if (err.stack) logger.fatal(err.stack);
            logger.destroy();
            process.exit();
        });
    }

    /**
     * @type {webcrypto.JsonWebKey}
     * RA-OAEP public key.
     */
    get publicKey() { return this.#publicKey; }
    /**
     * Decrypt a message using the RSA-OAEP private key.
     * @param {ArrayBuffer | string} buf Encrypted ArrayBuffer representing a string or an unencrypted string (pass-through if encryption is not possible)
     * @returns {string} Decrypted string
     */
    async RSAdecrypt(buf: Buffer | string) {
        try {
            return buf instanceof Buffer ? await new TextDecoder().decode(await subtle.decrypt({ name: "RSA-OAEP" }, (await this.#rsaKeys).privateKey, buf).catch(() => new Uint8Array([30]))) : buf;
        } catch (err) {
            this.logger.error('' + err);
            return buf;
        }
    }

    /**
     * Symmetrically encrypt using AES-256 GCM and the database key.
     * @param {string} plaintext Plaintext
     * @returns {string} Colon-concatenated base64-encoded ciphertext, initialization vector, and authentication tag (the plaintext if there was an error)
     */
    #RSAencryptSymmetric(plaintext: string): string {
        try {
            const initVector = randomBytes(12);
            const cipher = createCipheriv('aes-256-gcm', this.#dbKey, initVector);
            return `${cipher.update(plaintext, 'utf8', 'base64') + cipher.final('base64')}:${initVector.toString('base64')}:${cipher.getAuthTag().toString('base64')}`;
        } catch (err) {
            this.logger.error('' + err);
            return plaintext;
        }
    }
    /**
     * Symmetrically decrypt using AES-256 GCM and the database key.
     * @param {string} encrypted Colon-concatenated base64-encoded ciphertext, initialization vector, and authentication tag
     * @returns {string} Plaintext (the encrypted text if there was an error)
     */
    #RSAdecryptSymmetric(encrypted: string): string {
        try {
            const text = encrypted.split(':');
            const decipher = createDecipheriv('aes-256-gcm', this.#dbKey, Buffer.from(text[1]));
            decipher.setAuthTag(Buffer.from(text[2], 'base64'));
            return decipher.update(text[0], 'base64', 'utf8') + decipher.final('utf8');
        } catch (err) {
            this.logger.error('' + err);
            return encrypted;
        }
    }

    /**
     * Disconnect from the PostgreSQL database.
     * @returns {Promise} A `Promise` representing when the database has disconnected.
     */
    async disconnect(): Promise<void> {
        await this.#db.end();
    }

    #userCache: Map<string, { data: AccountData, expiration: number }> = new Map();
    /**
     * Validate a pair of credentials. To be valid, a username must be an alphanumeric string of length <= 16, and the password must be a string of length <= 1024.
     * @param {string} username Username
     * @param {string} password Password
     * @returns {boolean} Validity
     */
    validate(username: string, password: string): boolean {
        return username.trim().length <= 16 && password.trim().length <= 1024 && /^[a-zA-Z0-9-_=+]+$/.test(username);
    }
    /**
     * Create an account. **Does not validate credentials**.
     * @param {string} username Valid username
     * @param {string} password Valid password
     * @param {AccountData} userData Initial user data
     * @returns {AccountOpResult.SUCCESS | AccountOpResult.ALREADY_EXISTS | AccountOpResult.ERROR} Creation status
     */
    async createAccount(username: string, password: string, userData: { email: string, firstName: string, lastName: string, school: string, grade: number, experience: number, languages: string[] }): Promise<AccountOpResult.SUCCESS | AccountOpResult.ALREADY_EXISTS | AccountOpResult.ERROR> {
        const startTime = performance.now();
        try {
            const encryptedPassword = await bcrypt.hash(password, salt);
            const data = await this.#db.query('SELECT username FROM users WHERE username=$1;', [username]);
            if (data.rowCount != null && data.rowCount > 0) return AccountOpResult.ALREADY_EXISTS;
            else await this.#db.query('INSERT INTO users (username, password, email, firstname, lastname, displayname, profileimg, biography, school, grade, experience, languages, registrations) VALUES ($1, $2, $3, $4, $5, $6, $7, $8, $9, $10, $11, $12, $13)', [
                username, encryptedPassword, userData.email, userData.firstName, userData.lastName, `${userData.firstName} ${userData.lastName}`, 'data:image/png;base64,', '', userData.school, userData.grade, userData.experience, userData.languages, []
            ]);
            this.#userCache.set(username, {
                data: {
                    ...userData,
                    username: username,
                    displayName: `${userData.firstName} ${userData.lastName}`,
                    profileImage: config.defaultProfileImg,
                    bio: '',
                    registrations: []
                },
                expiration: performance.now() + config.dbCacheTime
            });
            this.logger.info(`[Database] Created account "${username}"`, true);
            return AccountOpResult.SUCCESS;
        } catch (err) {
            this.logger.error('Database error (createAccount):');
            this.logger.error('' + err);
            return AccountOpResult.ERROR;
        } finally {
            if (config.debugMode) this.logger.debug(`[Database] createAccount in ${performance.now() - startTime}ms`, true);
        }
    }
    /**
     * Check credentials against an existing account with the specified username. **Does not validate credentials**.
     * If successful, the `recoverypass` field is rotated to a new random string.
     * @param {string} username Valid username
     * @param {string} password Valid password
     * @returns {AccountOpResult.SUCCESS | AccountOpResult.NOT_EXISTS | AccountOpResult.INCORRECT_CREDENTIALS | AccountOpResult.ERROR} Check status
     */
    async checkAccount(username: string, password: string): Promise<AccountOpResult.SUCCESS | AccountOpResult.NOT_EXISTS | AccountOpResult.INCORRECT_CREDENTIALS | AccountOpResult.ERROR> {
        const startTime = performance.now();
        try {
            // cache not needed for sign-in as password is inexpensive and not frequent enough
            const data = await this.#db.query('SELECT password FROM users WHERE username=$1', [username]);
            if (data.rowCount != null && data.rowCount > 0) {
                if (await bcrypt.compare(password, data.rows[0].password)) {
                    this.#rotateRecoveryPassword(username);
                    return AccountOpResult.SUCCESS;
                } else return AccountOpResult.INCORRECT_CREDENTIALS;
            }
            return AccountOpResult.NOT_EXISTS;
        } catch (err) {
            this.logger.error('Database error (checkAccount):');
            this.logger.error('' + err);
            return AccountOpResult.ERROR;
        } finally {
            if (config.debugMode) this.logger.debug(`[Database] checkAccount in ${performance.now() - startTime}ms`, true);
        }
    }
    /**
     * Get use data for an account. **DOES NOT VALIDATE CREDENTIALS**
     * @param {string} username Valid username
     * @returns {AccountData | AccountOpResult.NOT_EXISTS | AccountOpResult.ERROR} AccountData or an error code
     */
    async getAccountData(username: string): Promise<AccountData | AccountOpResult.NOT_EXISTS | AccountOpResult.ERROR> {
        const startTime = performance.now();
        if (this.#userCache.has(username) && this.#userCache.get(username)!.expiration < performance.now()) this.#userCache.delete(username);
        if (this.#userCache.has(username)) return this.#userCache.get(username)!.data;
        else {
            try {
                // it probably doesn't matter that we fetch everything (though passwords are also fetched...)
                const data = await this.#db.query('SELECT * FROM users WHERE username=$1', [username]);
                if (data.rows.length > 0) {
                    const userData: AccountData = {
                        username: data.rows[0].username,
                        email: data.rows[0].email,
                        firstName: data.rows[0].firstname,
                        lastName: data.rows[0].lastname,
                        displayName: data.rows[0].displayname,
                        profileImage: data.rows[0].profileimg,
                        bio: data.rows[0].biography,
                        school: data.rows[0].school,
                        grade: data.rows[0].grade,
                        experience: data.rows[0].experience,
                        languages: data.rows[0].languages,
                        registrations: data.rows[0].registrations
                    };
                    this.#userCache.set(username, {
                        data: userData,
                        expiration: performance.now() + config.dbCacheTime
                    });
                    return userData;
                }
                return AccountOpResult.NOT_EXISTS;
            } catch (err) {
                this.logger.error('Database error (getAccountData):');
                this.logger.error('' + err);
                return AccountOpResult.ERROR;
            } finally {
                if (config.debugMode) this.logger.debug(`[Database] getAccountData in ${performance.now() - startTime}ms`, true);
            }
        }
    }
    /**
     * Overwrite user data for an existing account with the specified username. **Does not validate credentials**.
     * If successful, the `recoverypass` field is rotated to a new random string.
     * @param {string} username Valid username
     * @param {string} password Valid password
     * @param {AccountData} userData New data
     * @returns {AccountOpResult.SUCCESS | AccountOpResult.NOT_EXISTS | AccountOpResult.INCORRECT_CREDENTIALS | AccountOpResult.ERROR} Update status
     */
    async updateAccountData(username: string, password: string, userData: AccountData): Promise<AccountOpResult.SUCCESS | AccountOpResult.NOT_EXISTS | AccountOpResult.INCORRECT_CREDENTIALS | AccountOpResult.ERROR> {
        const startTime = performance.now();
        try {
            const res = await this.checkAccount(username, password);
            if (res != AccountOpResult.SUCCESS) return res;
            await this.#db.query('UPDATE users SET firstname=$2, lastname=$3, displayname=$4, profileimg=$5, school=$6, grade=$7, experience=$8, languages=$9, biography=$10, registrations=$11 WHERE username=$1', [
                username, userData.firstName, userData.lastName, userData.displayName, userData.profileImage, userData.school, userData.grade, userData.experience, userData.languages, userData.bio, userData.registrations
            ]);
            this.#userCache.set(username, {
                data: userData,
                expiration: performance.now() + config.dbCacheTime
            });
            this.logger.info(`[Database] Updated account data for "${username}"`, true);
            // recovery password already rotated in checkAccount
            return AccountOpResult.SUCCESS;
        } catch (err) {
            this.logger.error('Database error (updateAccountData):');
            this.logger.error('' + err);
            return AccountOpResult.ERROR;
        } finally {
            if (config.debugMode) this.logger.debug(`[Database] updateAccountData in ${performance.now() - startTime}ms`, true);
        }
    }
    /**
     * Change the password of an account. Requires that the existing password is correct. **Does not validate credentials**.
     * If successful, the `recoverypass` field is rotated to a new random string.
     * @param {string} username Valid username
     * @param {string} password Valid current password
     * @param {string} newPassword Valid new password
     * @returns {AccountOpResult.SUCCESS | AccountOpResult.NOT_EXISTS | AccountOpResult.INCORRECT_CREDENTIALS | AccountOpResult.ERROR} Update status
     */
    async changePasswordAccount(username: string, password: string, newPassword: string): Promise<AccountOpResult.SUCCESS | AccountOpResult.NOT_EXISTS | AccountOpResult.INCORRECT_CREDENTIALS | AccountOpResult.ERROR> {
        const startTime = performance.now();
        try {
            const res = await this.checkAccount(username, password);
            if (res != AccountOpResult.SUCCESS) return res;
            const encryptedPassword = await bcrypt.hash(newPassword, salt);
            await this.#db.query('UPDATE users SET password=$2 WHERE username=$1', [username, encryptedPassword]);
            // recovery password already rotated in checkAccount
            return AccountOpResult.SUCCESS;
        } catch (err) {
            this.logger.error('Database error (changePasswordAccount):');
            this.logger.error('' + err);
            return AccountOpResult.ERROR;
        } finally {
            if (config.debugMode) this.logger.debug(`[Database] changePasswordAccount in ${performance.now() - startTime}ms`, true);
        }
    }
    /**
     * Change the password of an account using the alternative rotating password. Requires that the alternative rotating password is correct. **Does not validate credentials**.
     * If successful, the `recoverypass` field is rotated to a new random string.
     * @param {string} username Valid username
     * @param {string} password Valid current password
     * @param {string} newPassword Valid new password
     * @returns {AccountOpResult.SUCCESS | AccountOpResult.NOT_EXISTS | AccountOpResult.INCORRECT_CREDENTIALS | AccountOpResult.ERROR} Update status
     */
    async changePasswordTokenAccount(username: string, token: string, newPassword: string): Promise<AccountOpResult.SUCCESS | AccountOpResult.NOT_EXISTS | AccountOpResult.INCORRECT_CREDENTIALS | AccountOpResult.ERROR> {
        const startTime = performance.now();
        try {
            const data = await this.#db.query('SELECT recoverypass FROM users WHERE username=$1', [username]);
            if (data.rowCount != null && data.rowCount > 0) {
                if (token === this.#RSAdecryptSymmetric(data.rows[0].recoverypass)) {
                    const encryptedPassword = await bcrypt.hash(newPassword, salt);
                    await this.#db.query('UPDATE users SET password=$2 WHERE username=$1', [username, encryptedPassword]);
                    this.#rotateRecoveryPassword(username);
                    return AccountOpResult.SUCCESS;
                } else return AccountOpResult.INCORRECT_CREDENTIALS;
            }
            return AccountOpResult.NOT_EXISTS;
        } catch (err) {
            this.logger.error('Database error (changePasswordAccount):');
            this.logger.error('' + err);
            return AccountOpResult.ERROR;
        } finally {
            if (config.debugMode) this.logger.debug(`[Database] changePasswordTokenAccount in ${performance.now() - startTime}ms`, true);
        }
    }
    /**
     * Delete an account. Allows deletion by users and admins with permission level `AdminPerms.MANAGE_ACCOUNTS` if `adminUsername` is given. **Does not validate credentials**.
     * @param {string} username Valid username
     * @param {string} password Valid password of user, or admin password if `adminUsername` is given
     * @param {string} adminUsername Valid username of administrator
     * @returns {AccountOpResult.SUCCESS | AccountOpResult.NOT_EXISTS | AccountOpResult.INCORRECT_CREDENTIALS | AccountOpResult.ERROR} Deletion status
     */
    async deleteAccount(username: string, password: string, adminUsername?: string): Promise<AccountOpResult.SUCCESS | AccountOpResult.NOT_EXISTS | AccountOpResult.INCORRECT_CREDENTIALS | AccountOpResult.ERROR> {
        const startTime = performance.now();
        try {
            if (adminUsername != undefined) {
                this.logger.warn(`[Database] "${adminUsername}" is trying to delete account "${username}"!`);
                const res = await this.checkAccount(adminUsername, password);
                if (res != AccountOpResult.SUCCESS) return res;
                if (!await this.hasPerms(adminUsername, AdminPerms.MANAGE_ACCOUNTS)) return AccountOpResult.INCORRECT_CREDENTIALS; // no perms = incorrect creds
                const data = await this.#db.query('SELECT username FROM users WHERE username=$1', [username]); // still have to check account exists
                if (data.rowCount == null || data.rowCount == 0) return AccountOpResult.NOT_EXISTS;
                await this.#db.query('DELETE FROM users WHERE username=$1', [username]);
                this.logger.info(`[Database] Deleted account "${username}" (by "${adminUsername}")`, true);
                return AccountOpResult.SUCCESS;
            } else {
                const res = await this.checkAccount(username, password);
                if (res != AccountOpResult.SUCCESS) return res;
                await this.#db.query('DELETE FROM users WHERE username=$1', [username]);
                this.logger.info(`[Database] Deleted account ${username}`, true);
                return AccountOpResult.SUCCESS;
            }
        } catch (err) {
            this.logger.error('Database error (deleteAccount):');
            this.logger.error('' + err);
            return AccountOpResult.ERROR;
        } finally {
            if (config.debugMode) this.logger.debug(`[Database] deleteAccount in ${performance.now() - startTime}ms`, true);
        }
    }
    /**
     * Rotates the recovery password of an account to a new random string.
     * @param {string} username Username to rotate
     * @returns {AccountOpResult.SUCCESS | AccountOpResult.NOT_EXISTS | AccountOpResult.ERROR} Rotation status
     */
    async #rotateRecoveryPassword(username: string): Promise<AccountOpResult.SUCCESS | AccountOpResult.NOT_EXISTS | AccountOpResult.ERROR> {
        try {
            const newPass = this.#RSAencryptSymmetric(uuidV4());
            const data = await this.#db.query('UPDATE users SET recoverypass=$2 WHERE username=$1 RETURNING username', [username, newPass]);
            if (data.rows.length == 0) return AccountOpResult.NOT_EXISTS;
            return AccountOpResult.SUCCESS;
        } catch (err) {
            this.logger.error('Database error (rotateRecoveryPassword):');
            this.logger.error('' + err);
            return AccountOpResult.ERROR;
        }
    }

    /**
     * Check if an administrator has a certain permission.
     * @param username Valid administrator username
     * @param flag Permission flag to check against
     * @returns {boolean} If the administrator has the permission. Also false if the user is not an administrator.
     */
    async hasPerms(username: string, flag: AdminPerms): Promise<boolean> {
        try {
            const data = await this.#db.query('SELECT permissions FROM admins WHERE username=$1', [username]);
            return data.rowCount != null && data.rowCount > 0 && (data.rows[0].permissions & flag) != 0;
        } catch (err) {
            this.logger.error('Database error (hasPerms):');
            this.logger.error('' + err);
            return false;
        }
    }

    /**
     * Filter and get a list of round data from the rounds database according to a criteria
<<<<<<< HEAD
     * @param {ReadRoundsCriteria} c Filter criteria. Leaving one undefined removes the filter
     * @returns {Round[]} Array of round data matching the filter criteria. If the query failed the returned array is empty
=======
     * @param {ReadProblemsCriteria} c Filter criteria. Leaving one undefined removes the filter
     * @returns {Array<Round>} Array of round data matching the filter criteria. If the query failed the returned array is empty
>>>>>>> 176c7a88
     */
    async readRounds(c: ReadRoundsCriteria): Promise<Round[]> {
        const startTime = performance.now();
        try {
            const data = await this.#db.query('SELECT * FROM rounds WHERE contest=$1 AND number=$2', [c.contest ?? '*', c.round ?? '*']);
            return data.rows.map((round) => ({
                contest: round.contest,
                round: round.number,
                problems: round.problems,
                startTime: round.startTime,
                endTime: round.endTime
            }));
        } catch (err) {
            this.logger.error('Database error (readRounds):');
            this.logger.error('' + err);
            return [];
        } finally {
            if (config.debugMode) this.logger.debug(`[Database] readRounds in ${performance.now() - startTime}ms`, true);
        }
    }
    /**
     * Write a round to the rounds database
     * @param {Round} round Round to write
     * @returns {boolean} If the write was successful
     */
    async writeRound(round: Round): Promise<boolean> {
        const startTime = performance.now();
        try {
            const exists = await this.#db.query('SELECT FROM rounds WHERE contest=$1 AND number=$2', [round.contest, round.round]);
            if ((exists.rowCount ?? 0) > 0) {
                await this.#db.query('UPDATE rounds SET problems=$3, startTime=$4, endTime=$5 WHERE division=$1 AND number=$2', [round.contest, round.round, round.problems, round.startTime, round.endTime]);
            } else {
                await this.#db.query('INSERT INTO rounds (contest, number, problems, startTime, endTime) VALUES ($1, $2, $3, $4, $5)', [round.contest, round.round, round.problems, round.startTime, round.endTime]);
            }
            return true;
        } catch (err) {
            this.logger.error('Database error (writeRound):');
            this.logger.error('' + err);
            return false;
        } finally {
            if (config.debugMode) this.logger.debug(`[Database] writeRound in ${performance.now() - startTime}ms`, true);
        }
    }

    #problemCache: Map<string, { problem: Problem, expiration: number }> = new Map();
    /**
     * Filter and get a list of problems from the problems database according to a criteria
     * @param {ReadProblemsCriteria} c Filter criteria. Leaving one undefined removes the filter
     * @returns {Problem[]} Array of problems matching the filter criteria. If the query failed the returned array is empty
     */
    async readProblems(c: ReadProblemsCriteria): Promise<Problem[]> {
        const startTime = performance.now();
        try {
            const problemIdList: Set<string> = new Set();
            if (c.id != undefined && isUUID(c.id)) problemIdList.add(c.id);
            if (c.round != undefined) {
                // filter by grabbing ids from round lists (code unreadable??)
                const rounds: Round[] = await this.readRounds(c.round);
                if (c.round.number != undefined) rounds.map((r) => r.problems[c.round!.number!]).filter(v => v != undefined).forEach((v) => problemIdList.add(v));
                else rounds.flatMap((r) => r.problems).forEach((v) => problemIdList.add(v));
            }
            const problems: Problem[] = [];
            problemIdList.forEach((id) => {
                if (this.#problemCache.has(id) && this.#problemCache.get(id)!.expiration < performance.now()) this.#problemCache.delete(id);
                if (this.#problemCache.has(id)) {
                    problemIdList.delete(id);
                    problems.push(this.#problemCache.get(id)!.problem);
                }
            });
            const problemIdRegex = Array.from(problemIdList.values()).reduce((p, c) => p + `|(${c})`, '').substring(1) || '*';
            const data = await this.#db.query('SELECT * FROM problems WHERE id~\'$1\' AND name=$2 AND author=$3', [problemIdRegex, c.name ?? '*', c.author ?? '*']);
            // also add the problems to cache
            const filteredRows = data.rows.filter((v) => c.constraints == undefined || c.constraints(v));
            for (const problem of filteredRows) {
                const p = {
                    id: problem.id,
                    name: problem.name,
                    author: problem.author,
                    content: problem.content,
                    cases: problem.cases,
                    constraints: problem.constraints
                };
                this.#problemCache.set(problem.id, {
                    problem: p,
                    expiration: performance.now() + config.dbCacheTime
                });
                problems.push(problem);
            }
            return problems;
        } catch (err) {
            this.logger.error('Database error (readProblems):');
            this.logger.error('' + err);
            return [];
        } finally {
            if (config.debugMode) this.logger.debug(`[Database] readProblems in ${performance.now() - startTime}ms`, true);
        }
    }
    /**
     * Write a problem to the problems database
     * @param {Problem} problem Problem to write
     * @returns {boolean} If the write was successful
     */
    async writeProblem(problem: Problem): Promise<boolean> {
        const startTime = performance.now();
        try {
            const exists = await this.#db.query('SELECT id FROM problems WHERE id=$1', [problem.id]);
            if ((exists.rowCount ?? 0) > 0) {
                await this.#db.query('UPDATE problems SET name=$2, content=$3, author=$4, cases=$5, constraints=$6 WHERE id=$1', [problem.id, problem.name, problem.content, problem.author, problem.cases, problem.constraints]);
            } else {
                await this.#db.query('INSERT INTO problems (id, name, content, author, cases, constraints) VALUES ($1, $2, $3, $4, $5, $6)', [problem.id, problem.name, problem.content, problem.author, problem.cases, problem.constraints]);
            }
            this.#problemCache.set(problem.id, {
                problem: problem,
                expiration: performance.now() + config.dbCacheTime
            });
            return true;
        } catch (err) {
            this.logger.error('Database error (writeProblem):');
            this.logger.error('' + err);
            return false;
        } finally {
            if (config.debugMode) this.logger.debug(`[Database] writeProblem in ${performance.now() - startTime}ms`, true);
        }
    }

    #submissionCache: Map<string, { submission: Submission, expiration: number }> = new Map();
    /**
     * Filter and get a list of submissions from the submissions database according to a criteria.
     * @param {ReadSubmissionsCriteria} c Filter criteria. Leaving one undefined removes the filter
     * @returns {Submission[] | null} Array of submissions matching the filter criteria. If the query failed the returned value is `null`
     */
    async readSubmissions(c: ReadSubmissionsCriteria): Promise<Submission[] | null> {
        const startTime = performance.now();
        try {
            // reusing code from readProblems (oops)
            const problemIdList: Set<string> = new Set();
            if (c.id != undefined && isUUID(c.id)) problemIdList.add(c.id);
            if (c.round != undefined) {
                // filter by grabbing ids from round lists (code unreadable??)
                const rounds: Round[] = await this.readRounds(c.round);
                if (c.round.number != undefined) rounds.map((r) => r.problems[c.round!.number!]).filter(v => v != undefined).forEach((v) => problemIdList.add(v));
                else rounds.flatMap((r) => r.problems).forEach((v) => problemIdList.add(v));
            }
            const submissions: Submission[] = [];
            problemIdList.forEach((id) => {
                if (this.#submissionCache.has(id) && this.#submissionCache.get(id)!.expiration < performance.now()) this.#submissionCache.delete(id);
                if (this.#submissionCache.has(id)) {
                    problemIdList.delete(id);
                    submissions.push(this.#submissionCache.get(id)!.submission);
                }
            });
            const problemIdRegex = Array.from(problemIdList.values()).reduce((p, c) => p + `|(${c})`, '').substring(1) || '*';
            const data = await this.#db.query('SELECT * FROM submissions WHERE username=$1 AND id~\'$2\'', [c.username ?? '*', problemIdRegex]);
            for (const submission of data.rows) {
                const s = {
                    username: submission.username,
                    problemId: submission.id,
                    time: submission.time,
                    file: submission.file,
                    lang: submission.language,
                    scores: submission.scores
                };
                this.#submissionCache.set(submission.id, {
                    submission: s,
                    expiration: performance.now() + config.dbCacheTime
                });
                submissions.push(s);
            }
            return submissions;
        } catch (err) {
            this.logger.error('Database error (readSubmissions):');
            this.logger.error('' + err);
            return null;
        } finally {
            if (config.debugMode) this.logger.debug(`[Database] readSubmissions in ${performance.now() - startTime}ms`, true);
        }
    }
    /**
     * Write a submission to the submissions database
     * @param {Submission} submission Submission to write
     * @returns {boolean} If the write was successful
     */
    async writeSubmission(submission: Submission): Promise<boolean> {
        const startTime = performance.now();
        try {
            const exists = await this.#db.query('SELECT id FROM submissions WHERE username=$1 AND id=$2', [submission.username, submission.problemId]);
            if ((exists.rowCount ?? 0) > 0) {
                await this.#db.query('UPDATE submissions SET file=$3, language=$4, scores=$5, time=$6 WHERE username=$1 AND id=$2', [submission.username, submission.problemId, submission.file, submission.lang, submission.scores, Date.now()]);
            } else {
                await this.#db.query('INSERT INTO submissions (username, id, file, language, scores, time) VALUES ($1, $2, $3, $4, $5, $6)', [submission.username, submission.problemId, submission.file, submission.lang, submission.scores, Date.now()]);
            }
            this.#submissionCache.set(submission.problemId, {
                submission: submission,
                expiration: performance.now() + config.dbCacheTime
            });
            return true;
        } catch (err) {
            this.logger.error('Database error (writeSubmission):');
            this.logger.error('' + err);
            return false;
        } finally {
            if (config.debugMode) this.logger.debug(`[Database] writeSubmission in ${performance.now() - startTime}ms`, true);
        }
    }
}
export default Database;

type UUID = string;

function isUUID(id: string): id is UUID {
    return uuidValidate(id);
}

export function reverse_enum(enumerator, v): string {
    for (const k in enumerator) if (enumerator[k] === v) return k;
    return '';
}

/**The result of an operation that requires authentication performed by the database */
export enum AccountOpResult {
    /**The operation was completed successfully */
    SUCCESS = 0,
    /**The operation failed because could not overwrite existing data */
    ALREADY_EXISTS = 1,
    /**The operation failed because requested data did not exist */
    NOT_EXISTS = 2,
    /**The operation failed because it is not allowed with the current authentication */
    INCORRECT_CREDENTIALS = 3,
    /**The operation failed because of an unexpected issue */
    ERROR = 4
}

/**Admin permission level bit flags */
export enum AdminPerms {
    NO = 0,
    VIEW_PROBLEMS = 1 << 0,
    MANAGE_PROBLEMS = 1 << 1,
    VIEW_ACCOUNTS = 1 << 2,
    MANAGE_ACCOUNTS = 1 << 3,
    VIEW_CONTESTS = 1 << 4,
    MANAGE_CONTESTS = 1 << 5,
    MANAGE_ADMINS = 1 << 30 // only 31 bits available
}

/**Descriptor for an account */
export interface AccountData {
    /**Username */
    readonly username: string
    /**Email */
    email: string
    /**First name */
    firstName: string
    /**Last name */
    lastName: string
    /**Alternate name used in front-end */
    displayName: string
    /**Encoded image */
    profileImage: string
    /**User-written short biography */
    bio: string
    /**School name */
    school: string
    /**Grade level (8 = below HS, 13 = above HS) */
    grade: number
    /**Experience level, 0 to 4, with 4 being the highest */
    experience: number
    /**Known languages, in file extension form */
    languages: string[]
    /**List of registrations */
    registrations: Registration[]
}
/**Descriptor for a registration */
export interface Registration {
    /**The contest (does not specify when) */
    contest: 'WWPIT' | 'WWPHacks'
    /**Division number */
    division: number
    /**Which of the actual contests (e.g. 2024 Fall) */
    name: string
}

/**Descriptor for a single round */
export interface Round {
    /**Contest ID */
    contest: string
    /**Zero-indexed round number in contest */
    round: number
    /**List of problem UUIDs within the round */
    problems: UUID[]
    /**Time of round start, UTC */
    startTime: number
    /**Time of round end, UTC */
    endTime: number
}
/**Descriptor for a single problem */
export interface Problem {
    /**UUID */
    id: UUID
    /**Display name */
    name: string
    /**Author username */
    author: string
    /**HTML/KaTeX content of problem statement */
    content: string
    /**List of test cases */
    cases: TestCase[]
    /**Runtime constraints */
    constraints: { time: number, memory: number }
}
/**Descriptor for the constraints of a single problem */
export interface ProblemConstraints {
    /**Time limit per test case in millseconds */
    time: number
    /**Memory limit per test case in megabytes */
    memory: number
}
/**Descriptor for a single test case */
export interface TestCase {
    /**Input string */
    input: string
    /**Correct output string */
    output: string
}
/**Descriptor for a single submission */
export interface Submission {
    /**Username of submitter */
    readonly username: string
    /**UUID of problem submitted to */
    readonly problemId: UUID
    /**Time of submission, UTC */
    time: number
    /**Contents of the submission file */
    file: string
    /**Submission language */
    lang: string
    /**Resulting scores of the submission */
    scores: Score[]
}
/**Descriptor for the score of a single test case */
export interface Score {
    /**Pass/fail status */
    state: ScoreState
    /**Time used in milliseconds */
    time: number
    /**Memory used in megabytes */
    memory: number
}
export enum ScoreState {
    CORRECT = 1,
    INCORRECT = 2,
    TIME_LIM_EXCEEDED = 3,
    MEM_LIM_EXCEEDED = 4,
    RUNTIME_ERROR = 5
}

/**Criteria to filter by. Leaving a value undefined removes the filter */
interface ReadRoundsCriteria {
    /**Contest ID */
    contest?: string
    /**Zero-indexed round within the contest */
    round?: number
}
/**Criteria to filter by. Leaving a value undefined removes the filter */
interface ProblemRoundCriteria {
    /**Contest ID */
    contest?: string
    /**Zero-indexed round within the contest */
    round?: number
    /**Zero-indexed problem number within the round */
    number?: number
}
/**Criteria to filter by. Leaving a value undefined removes the filter */
interface ReadProblemsCriteria {
    /**UUID of problem */
    id?: UUID
    /**Display name of problem */
    name?: string
    /**Author username of problem */
    author?: string
    /**Constraints validator for problem */
    constraints?: (c: ProblemConstraints) => boolean
    /**Contest ID based filter*/
    contest?: string
    /**Round based filter for problems */
    round?: ProblemRoundCriteria
}
/**Criteria to filter by. Leaving a value undefined removes the filter */
interface ReadSubmissionsCriteria {
    /**UUID of problem */
    id?: UUID
    /**Username of submitter */
    username?: string
    /**Round-based filter for problems */
    round?: ProblemRoundCriteria
}<|MERGE_RESOLUTION|>--- conflicted
+++ resolved
@@ -415,13 +415,8 @@
 
     /**
      * Filter and get a list of round data from the rounds database according to a criteria
-<<<<<<< HEAD
      * @param {ReadRoundsCriteria} c Filter criteria. Leaving one undefined removes the filter
      * @returns {Round[]} Array of round data matching the filter criteria. If the query failed the returned array is empty
-=======
-     * @param {ReadProblemsCriteria} c Filter criteria. Leaving one undefined removes the filter
-     * @returns {Array<Round>} Array of round data matching the filter criteria. If the query failed the returned array is empty
->>>>>>> 176c7a88
      */
     async readRounds(c: ReadRoundsCriteria): Promise<Round[]> {
         const startTime = performance.now();
