import config from './config';
import Logger from './log';
import { Mailer } from './email';
import { Client } from 'pg';
import bcrypt from 'bcrypt';
import { subtle, webcrypto, randomBytes, createCipheriv, createDecipheriv } from 'crypto';
import { v4 as uuidV4, validate as uuidValidate } from 'uuid';
import { ResolvedModuleWithFailedLookupLocations } from 'typescript';
const salt = 5;

interface DatabaseConstructorParams {
    /**Valid PostgreSQL connection URI (postgresql://username:password@host:port/database) */
    uri: string
    /**AES-256 GCM 32-byte key (base64 string) */
    key: string | Buffer
    /**Optional SSL Certificate */
    sslCert?: string | Buffer
    /**Logging instance */
    logger: Logger
    /**Nodemailer wrapper instance */
    mailer: Mailer
}

/**
 * PostgreSQL database connection for handling accounts, including submissions.
 */
export class Database {
    /**
     * Resolves when the database is connected.
     */
    readonly connectPromise: Promise<any>;
    readonly #db: Client;
    readonly #dbKey: Buffer;
    readonly #rsaKeys = subtle.generateKey({
        name: "RSA-OAEP",
        modulusLength: 2048,
        publicExponent: new Uint8Array([1, 0, 1]),
        hash: "SHA-256"
    }, false, ['encrypt', 'decrypt']);
    #publicKey: webcrypto.JsonWebKey | undefined;
    readonly logger: Logger;
    readonly mailer: Mailer;
    /**
     * @param params Parameters
     */
    constructor({ uri, key, sslCert, logger, mailer }: DatabaseConstructorParams) {
        const startTime = performance.now();
        this.logger = logger;
        this.mailer = mailer;
        this.connectPromise = new Promise(() => undefined);
        const setPublicKey = async () => this.#publicKey = await subtle.exportKey('jwk', (await this.#rsaKeys).publicKey);
        this.#dbKey = key instanceof Buffer ? key : Buffer.from(key, 'base64');
        this.#db = new Client({
            connectionString: uri,
            application_name: 'WWPPC Server',
            ssl: sslCert != undefined ? { ca: sslCert } : { rejectUnauthorized: false }
        });
        this.connectPromise = Promise.all([
            this.#db.connect().catch((err) => {
                logger.fatal('Could not connect to database:');
                logger.fatal(err);
                logger.fatal('Host: ' + this.#db.host);
                logger.destroy();
                process.exit();
            }),
            setPublicKey()
        ]);
        this.connectPromise.then(() => {
            logger.info('Database connected');
            if (config.debugMode) {
                logger.debug('Database connected to: ' + this.#db.host);
                logger.debug(`Database connection time: ${performance.now() - startTime}ms`);
            }
        });
        this.#db.on('error', (err) => {
            logger.fatal('Database error:');
            logger.fatal(err.message);
            if (err.stack) logger.fatal(err.stack);
            logger.destroy();
            process.exit();
        });
    }

    /**
     * @type {webcrypto.JsonWebKey}
     * RA-OAEP public key.
     */
    get publicKey() { return this.#publicKey; }
    /**
     * Decrypt a message using the RSA-OAEP private key.
     * @param {ArrayBuffer | string} buf Encrypted ArrayBuffer representing a string or an unencrypted string (pass-through if encryption is not possible)
     * @returns {string} Decrypted string
     */
    async RSAdecrypt(buf: Buffer | string) {
        try {
            return buf instanceof Buffer ? await new TextDecoder().decode(await subtle.decrypt({ name: "RSA-OAEP" }, (await this.#rsaKeys).privateKey, buf).catch(() => new Uint8Array([30]))) : buf;
        } catch (err) {
            this.logger.error('' + err);
            return buf;
        }
    }

    /**
     * Symmetrically encrypt using AES-256 GCM and the database key.
     * @param {string} plaintext Plaintext
     * @returns {string} Colon-concatenated base64-encoded ciphertext, initialization vector, and authentication tag (the plaintext if there was an error)
     */
    #RSAencryptSymmetric(plaintext: string): string {
        try {
            const initVector = randomBytes(12);
            const cipher = createCipheriv('aes-256-gcm', this.#dbKey, initVector);
            return `${cipher.update(plaintext, 'utf8', 'base64') + cipher.final('base64')}:${initVector.toString('base64')}:${cipher.getAuthTag().toString('base64')}`;
        } catch (err) {
            this.logger.error('' + err);
            return plaintext;
        }
    }
    /**
     * Symmetrically decrypt using AES-256 GCM and the database key.
     * @param {string} encrypted Colon-concatenated base64-encoded ciphertext, initialization vector, and authentication tag
     * @returns {string} Plaintext (the encrypted text if there was an error)
     */
    #RSAdecryptSymmetric(encrypted: string): string {
        try {
            const text = encrypted.split(':');
            const decipher = createDecipheriv('aes-256-gcm', this.#dbKey, Buffer.from(text[1]));
            decipher.setAuthTag(Buffer.from(text[2], 'base64'));
            return decipher.update(text[0], 'base64', 'utf8') + decipher.final('utf8');
        } catch (err) {
            this.logger.error('' + err);
            return encrypted;
        }
    }

    /**
     * Disconnect from the PostgreSQL database.
     * @returns {Promise} A `Promise` representing when the database has disconnected.
     */
    async disconnect(): Promise<void> {
        await this.#db.end();
    }

    #userCache: Map<string, { data: AccountData, expiration: number }> = new Map();
    /**
     * Validate a pair of credentials. To be valid, a username must be an alphanumeric string of length <= 16, and the password must be a string of length <= 1024.
     * @param {string} username Username
     * @param {string} password Password
     * @returns {boolean} Validity
     */
    validate(username: string, password: string): boolean {
        return username.trim().length <= 16 && password.trim().length <= 1024 && /^[a-zA-Z0-9-_=+]+$/.test(username);
    }
    /**
     * Create an account. **Does not validate credentials**.
     * @param {string} username Valid username
     * @param {string} password Valid password
     * @param {AccountData} userData Initial user data
     * @returns {AccountOpResult.SUCCESS | AccountOpResult.ALREADY_EXISTS | AccountOpResult.ERROR} Creation status
     */
    async createAccount(username: string, password: string, userData: { email: string, firstName: string, lastName: string, school: string, grade: number, experience: number, languages: string[] }): Promise<AccountOpResult.SUCCESS | AccountOpResult.ALREADY_EXISTS | AccountOpResult.ERROR> {
        const startTime = performance.now();
        try {
            const encryptedPassword = await bcrypt.hash(password, salt);
            const data = await this.#db.query('SELECT username FROM users WHERE username=$1;', [username]);
            if (data.rowCount != null && data.rowCount > 0) return AccountOpResult.ALREADY_EXISTS;
            else await this.#db.query('INSERT INTO users (username, password, email, firstname, lastname, displayname, profileimg, biography, school, grade, experience, languages, registrations) VALUES ($1, $2, $3, $4, $5, $6, $7, $8, $9, $10, $11, $12, $13)', [
                username, encryptedPassword, userData.email, userData.firstName, userData.lastName, `${userData.firstName} ${userData.lastName}`, 'data:image/png;base64,', '', userData.school, userData.grade, userData.experience, userData.languages, []
            ]);
            this.#userCache.set(username, {
                data: {
                    ...userData,
                    username: username,
                    displayName: `${userData.firstName} ${userData.lastName}`,
                    profileImage: config.defaultProfileImg,
                    bio: '',
                    registrations: []
                },
                expiration: performance.now() + config.dbCacheTime
            });
            this.logger.info(`[Database] Created account "${username}"`, true);
            return AccountOpResult.SUCCESS;
        } catch (err) {
            this.logger.error('Database error (createAccount):');
            this.logger.error('' + err);
            return AccountOpResult.ERROR;
        } finally {
            if (config.debugMode) this.logger.debug(`[Database] createAccount in ${performance.now() - startTime}ms`, true);
        }
    }
    /**
     * Check credentials against an existing account with the specified username. **Does not validate credentials**.
     * If successful, the `recoverypass` field is rotated to a new random string.
     * @param {string} username Valid username
     * @param {string} password Valid password
     * @returns {AccountOpResult.SUCCESS | AccountOpResult.NOT_EXISTS | AccountOpResult.INCORRECT_CREDENTIALS | AccountOpResult.ERROR} Check status
     */
    async checkAccount(username: string, password: string): Promise<AccountOpResult.SUCCESS | AccountOpResult.NOT_EXISTS | AccountOpResult.INCORRECT_CREDENTIALS | AccountOpResult.ERROR> {
        const startTime = performance.now();
        try {
            // cache not needed for sign-in as password is inexpensive and not frequent enough
            const data = await this.#db.query('SELECT password FROM users WHERE username=$1', [username]);
            if (data.rowCount != null && data.rowCount > 0) {
                if (await bcrypt.compare(password, data.rows[0].password)) {
                    this.#rotateRecoveryPassword(username);
                    return AccountOpResult.SUCCESS;
                } else return AccountOpResult.INCORRECT_CREDENTIALS;
            }
            return AccountOpResult.NOT_EXISTS;
        } catch (err) {
            this.logger.error('Database error (checkAccount):');
            this.logger.error('' + err);
            return AccountOpResult.ERROR;
        } finally {
            if (config.debugMode) this.logger.debug(`[Database] checkAccount in ${performance.now() - startTime}ms`, true);
        }
    }
    /**
     * Get use data for an account. **DOES NOT VALIDATE CREDENTIALS**
     * @param {string} username Valid username
     * @returns {AccountData | AccountOpResult.NOT_EXISTS | AccountOpResult.ERROR} AccountData or an error code
     */
    async getAccountData(username: string): Promise<AccountData | AccountOpResult.NOT_EXISTS | AccountOpResult.ERROR> {
        const startTime = performance.now();
        if (this.#userCache.has(username) && this.#userCache.get(username)!.expiration < performance.now()) this.#userCache.delete(username);
        if (this.#userCache.has(username)) return this.#userCache.get(username)!.data;
        else {
            try {
                // it probably doesn't matter that we fetch everything (though passwords are also fetched...)
                const data = await this.#db.query('SELECT * FROM users WHERE username=$1', [username]);
                if (data.rows.length > 0) {
                    const userData: AccountData = {
                        username: data.rows[0].username,
                        email: data.rows[0].email,
                        firstName: data.rows[0].firstname,
                        lastName: data.rows[0].lastname,
                        displayName: data.rows[0].displayname,
                        profileImage: data.rows[0].profileimg,
                        bio: data.rows[0].biography,
                        school: data.rows[0].school,
                        grade: data.rows[0].grade,
                        experience: data.rows[0].experience,
                        languages: data.rows[0].languages,
                        registrations: data.rows[0].registrations
                    };
                    this.#userCache.set(username, {
                        data: userData,
                        expiration: performance.now() + config.dbCacheTime
                    });
                    return userData;
                }
                return AccountOpResult.NOT_EXISTS;
            } catch (err) {
                this.logger.error('Database error (getAccountData):');
                this.logger.error('' + err);
                return AccountOpResult.ERROR;
            } finally {
                if (config.debugMode) this.logger.debug(`[Database] getAccountData in ${performance.now() - startTime}ms`, true);
            }
        }
    }
    /**
     * Overwrite user data for an existing account with the specified username. **Does not validate credentials**.
     * If successful, the `recoverypass` field is rotated to a new random string.
     * @param {string} username Valid username
     * @param {string} password Valid password
     * @param {AccountData} userData New data
     * @returns {AccountOpResult.SUCCESS | AccountOpResult.NOT_EXISTS | AccountOpResult.INCORRECT_CREDENTIALS | AccountOpResult.ERROR} Update status
     */
    async updateAccountData(username: string, password: string, userData: AccountData): Promise<AccountOpResult.SUCCESS | AccountOpResult.NOT_EXISTS | AccountOpResult.INCORRECT_CREDENTIALS | AccountOpResult.ERROR> {
        const startTime = performance.now();
        try {
            const res = await this.checkAccount(username, password);
            if (res != AccountOpResult.SUCCESS) return res;
            await this.#db.query('UPDATE users SET firstname=$2, lastname=$3, displayname=$4, profileimg=$5, school=$6, grade=$7, experience=$8, languages=$9, biography=$10, registrations=$11 WHERE username=$1', [
                username, userData.firstName, userData.lastName, userData.displayName, userData.profileImage, userData.school, userData.grade, userData.experience, userData.languages, userData.bio, userData.registrations
            ]);
            this.#userCache.set(username, {
                data: userData,
                expiration: performance.now() + config.dbCacheTime
            });
            this.logger.info(`[Database] Updated account data for "${username}"`, true);
            // recovery password already rotated in checkAccount
            return AccountOpResult.SUCCESS;
        } catch (err) {
            this.logger.error('Database error (updateAccountData):');
            this.logger.error('' + err);
            return AccountOpResult.ERROR;
        } finally {
            if (config.debugMode) this.logger.debug(`[Database] updateAccountData in ${performance.now() - startTime}ms`, true);
        }
    }
    /**
     * Change the password of an account. Requires that the existing password is correct. **Does not validate credentials**.
     * If successful, the `recoverypass` field is rotated to a new random string.
     * @param {string} username Valid username
     * @param {string} password Valid current password
     * @param {string} newPassword Valid new password
     * @returns {AccountOpResult.SUCCESS | AccountOpResult.NOT_EXISTS | AccountOpResult.INCORRECT_CREDENTIALS | AccountOpResult.ERROR} Update status
     */
    async changePasswordAccount(username: string, password: string, newPassword: string): Promise<AccountOpResult.SUCCESS | AccountOpResult.NOT_EXISTS | AccountOpResult.INCORRECT_CREDENTIALS | AccountOpResult.ERROR> {
        const startTime = performance.now();
        try {
            const res = await this.checkAccount(username, password);
            if (res != AccountOpResult.SUCCESS) return res;
            const encryptedPassword = await bcrypt.hash(newPassword, salt);
            await this.#db.query('UPDATE users SET password=$2 WHERE username=$1', [username, encryptedPassword]);
            // recovery password already rotated in checkAccount
            return AccountOpResult.SUCCESS;
        } catch (err) {
            this.logger.error('Database error (changePasswordAccount):');
            this.logger.error('' + err);
            return AccountOpResult.ERROR;
        } finally {
            if (config.debugMode) this.logger.debug(`[Database] changePasswordAccount in ${performance.now() - startTime}ms`, true);
        }
    }
    /**
     * Change the password of an account using the alternative rotating password. Requires that the alternative rotating password is correct. **Does not validate credentials**.
     * If successful, the `recoverypass` field is rotated to a new random string.
     * @param {string} username Valid username
     * @param {string} password Valid current password
     * @param {string} newPassword Valid new password
     * @returns {AccountOpResult.SUCCESS | AccountOpResult.NOT_EXISTS | AccountOpResult.INCORRECT_CREDENTIALS | AccountOpResult.ERROR} Update status
     */
    async changePasswordTokenAccount(username: string, token: string, newPassword: string): Promise<AccountOpResult.SUCCESS | AccountOpResult.NOT_EXISTS | AccountOpResult.INCORRECT_CREDENTIALS | AccountOpResult.ERROR> {
        const startTime = performance.now();
        try {
            const data = await this.#db.query('SELECT recoverypass FROM users WHERE username=$1', [username]);
            if (data.rowCount != null && data.rowCount > 0) {
                if (token === this.#RSAdecryptSymmetric(data.rows[0].recoverypass)) {
                    const encryptedPassword = await bcrypt.hash(newPassword, salt);
                    await this.#db.query('UPDATE users SET password=$2 WHERE username=$1', [username, encryptedPassword]);
                    this.#rotateRecoveryPassword(username);
                    return AccountOpResult.SUCCESS;
                } else return AccountOpResult.INCORRECT_CREDENTIALS;
            }
            return AccountOpResult.NOT_EXISTS;
        } catch (err) {
            this.logger.error('Database error (changePasswordAccount):');
            this.logger.error('' + err);
            return AccountOpResult.ERROR;
        } finally {
            if (config.debugMode) this.logger.debug(`[Database] changePasswordTokenAccount in ${performance.now() - startTime}ms`, true);
        }
    }
    /**
     * Delete an account. Allows deletion by users and admins with permission level `AdminPerms.MANAGE_ACCOUNTS` if `adminUsername` is given. **Does not validate credentials**.
     * @param {string} username Valid username
     * @param {string} password Valid password of user, or admin password if `adminUsername` is given
     * @param {string} adminUsername Valid username of administrator
     * @returns {AccountOpResult.SUCCESS | AccountOpResult.NOT_EXISTS | AccountOpResult.INCORRECT_CREDENTIALS | AccountOpResult.ERROR} Deletion status
     */
    async deleteAccount(username: string, password: string, adminUsername?: string): Promise<AccountOpResult.SUCCESS | AccountOpResult.NOT_EXISTS | AccountOpResult.INCORRECT_CREDENTIALS | AccountOpResult.ERROR> {
        const startTime = performance.now();
        try {
            if (adminUsername != undefined) {
                this.logger.warn(`[Database] "${adminUsername}" is trying to delete account "${username}"!`);
                const res = await this.checkAccount(adminUsername, password);
                if (res != AccountOpResult.SUCCESS) return res;
                if (!await this.hasPerms(adminUsername, AdminPerms.MANAGE_ACCOUNTS)) return AccountOpResult.INCORRECT_CREDENTIALS; // no perms = incorrect creds
                const data = await this.#db.query('SELECT username FROM users WHERE username=$1', [username]); // still have to check account exists
                if (data.rowCount == null || data.rowCount == 0) return AccountOpResult.NOT_EXISTS;
                await this.#db.query('DELETE FROM users WHERE username=$1', [username]);
                this.logger.info(`[Database] Deleted account "${username}" (by "${adminUsername}")`, true);
                return AccountOpResult.SUCCESS;
            } else {
                const res = await this.checkAccount(username, password);
                if (res != AccountOpResult.SUCCESS) return res;
                await this.#db.query('DELETE FROM users WHERE username=$1', [username]);
                this.logger.info(`[Database] Deleted account ${username}`, true);
                return AccountOpResult.SUCCESS;
            }
        } catch (err) {
            this.logger.error('Database error (deleteAccount):');
            this.logger.error('' + err);
            return AccountOpResult.ERROR;
        } finally {
            if (config.debugMode) this.logger.debug(`[Database] deleteAccount in ${performance.now() - startTime}ms`, true);
        }
    }
    /**
     * Rotates the recovery password of an account to a new random string.
     * @param {string} username Username to rotate
     * @returns {AccountOpResult.SUCCESS | AccountOpResult.NOT_EXISTS | AccountOpResult.ERROR} Rotation status
     */
    async #rotateRecoveryPassword(username: string): Promise<AccountOpResult.SUCCESS | AccountOpResult.NOT_EXISTS | AccountOpResult.ERROR> {
        try {
            const newPass = this.#RSAencryptSymmetric(uuidV4());
            const data = await this.#db.query('UPDATE users SET recoverypass=$2 WHERE username=$1 RETURNING username', [username, newPass]);
            if (data.rows.length == 0) return AccountOpResult.NOT_EXISTS;
            return AccountOpResult.SUCCESS;
        } catch (err) {
            this.logger.error('Database error (rotateRecoveryPassword):');
            this.logger.error('' + err);
            return AccountOpResult.ERROR;
        }
    }

    /**
     * Check if an administrator has a certain permission.
     * @param username Valid administrator username
     * @param flag Permission flag to check against
     * @returns {boolean} If the administrator has the permission. Also false if the user is not an administrator.
     */
    async hasPerms(username: string, flag: AdminPerms): Promise<boolean> {
        try {
            const data = await this.#db.query('SELECT permissions FROM admins WHERE username=$1', [username]);
            return data.rowCount != null && data.rowCount > 0 && (data.rows[0].permissions & flag) != 0;
        } catch (err) {
            this.logger.error('Database error (hasPerms):');
            this.logger.error('' + err);
            return false;
        }
    }

    /**
     * Filter and get a list of round data from the rounds database according to a criteria
     * @param {ReadRoundsCriteria} c Filter criteria. Leaving one undefined removes the filter
<<<<<<< HEAD
     * @returns {Array<Round>} Array of round data matching the filter criteria. If the query failed the returned array is empty
=======
     * @returns {Round[]} Array of round data matching the filter criteria. If the query failed the returned array is empty
>>>>>>> e94cecae
     */
    async readRounds(c: ReadRoundsCriteria): Promise<Round[]> {
        const startTime = performance.now();
        try {
            const data = await this.#db.query('SELECT * FROM rounds WHERE contest=$1 AND number=$2', [c.contest ?? '*', c.round ?? '*']);
            return data.rows.map((round) => ({
                contest: round.contest,
                round: round.number,
                problems: round.problems,
                startTime: round.startTime,
                endTime: round.endTime
            }));
        } catch (err) {
            this.logger.error('Database error (readRounds):');
            this.logger.error('' + err);
            return [];
        } finally {
            if (config.debugMode) this.logger.debug(`[Database] readRounds in ${performance.now() - startTime}ms`, true);
        }
    }
    /**
     * Write a round to the rounds database
     * @param {Round} round Round to write
     * @returns {boolean} If the write was successful
     */
    async writeRound(round: Round): Promise<boolean> {
        const startTime = performance.now();
        try {
            const exists = await this.#db.query('SELECT FROM rounds WHERE contest=$1 AND number=$2', [round.contest, round.round]);
            if ((exists.rowCount ?? 0) > 0) {
                await this.#db.query('UPDATE rounds SET problems=$3, startTime=$4, endTime=$5 WHERE division=$1 AND number=$2', [round.contest, round.round, round.problems, round.startTime, round.endTime]);
            } else {
                await this.#db.query('INSERT INTO rounds (contest, number, problems, startTime, endTime) VALUES ($1, $2, $3, $4, $5)', [round.contest, round.round, round.problems, round.startTime, round.endTime]);
            }
            return true;
        } catch (err) {
            this.logger.error('Database error (writeRound):');
            this.logger.error('' + err);
            return false;
        } finally {
            if (config.debugMode) this.logger.debug(`[Database] writeRound in ${performance.now() - startTime}ms`, true);
        }
    }

    #problemCache: Map<string, { problem: Problem, expiration: number }> = new Map();
    /**
     * Filter and get a list of problems from the problems database according to a criteria
     * @param {ReadProblemsCriteria} c Filter criteria. Leaving one undefined removes the filter
     * @returns {Problem[]} Array of problems matching the filter criteria. If the query failed the returned array is empty
     */
    async readProblems(c: ReadProblemsCriteria): Promise<Problem[]> {
        const startTime = performance.now();
        try {
            const problemIdList: Set<string> = new Set();
            if (c.id != undefined && isUUID(c.id)) problemIdList.add(c.id);
            if (c.round != undefined) {
                // filter by grabbing ids from round lists (code unreadable??)
                const rounds: Round[] = await this.readRounds(c.round);
                if (c.round.number != undefined) rounds.map((r) => r.problems[c.round!.number!]).filter(v => v != undefined).forEach((v) => problemIdList.add(v));
                else rounds.flatMap((r) => r.problems).forEach((v) => problemIdList.add(v));
            }
            const problems: Problem[] = [];
            problemIdList.forEach((id) => {
                if (this.#problemCache.has(id) && this.#problemCache.get(id)!.expiration < performance.now()) this.#problemCache.delete(id);
                if (this.#problemCache.has(id)) {
                    problemIdList.delete(id);
                    problems.push(this.#problemCache.get(id)!.problem);
                }
            });
            const problemIdRegex = Array.from(problemIdList.values()).reduce((p, c) => p + `|(${c})`, '').substring(1) || '*';
            const data = await this.#db.query('SELECT * FROM problems WHERE id~\'$1\' AND name=$2 AND author=$3', [problemIdRegex, c.name ?? '*', c.author ?? '*']);
            // adding the problems to cache
            const filteredRows = data.rows.filter((v) => c.constraints == undefined || c.constraints(v));
            for (const problem of filteredRows) {
                const p = {
                    id: problem.id,
                    name: problem.name,
                    author: problem.author,
                    content: problem.content,
                    cases: problem.cases,
                    constraints: problem.constraints
                };
                this.#problemCache.set(problem.id, {
                    problem: p,
                    expiration: performance.now() + config.dbCacheTime
                });
                problems.push(problem);
            }
            return problems;
        } catch (err) {
            this.logger.error('Database error (readProblems):');
            this.logger.error('' + err);
            return [];
        } finally {
            if (config.debugMode) this.logger.debug(`[Database] readProblems in ${performance.now() - startTime}ms`, true);
        }
    }
    /**
     * Write a problem to the problems database
     * @param {Problem} problem Problem to write
     * @returns {boolean} If the write was successful
     */
    async writeProblem(problem: Problem): Promise<boolean> {
        const startTime = performance.now();
        try {
            const exists = await this.#db.query('SELECT id FROM problems WHERE id=$1', [problem.id]);
            if ((exists.rowCount ?? 0) > 0) {
                await this.#db.query('UPDATE problems SET name=$2, content=$3, author=$4, cases=$5, constraints=$6 WHERE id=$1', [problem.id, problem.name, problem.content, problem.author, problem.cases, problem.constraints]);
            } else {
                await this.#db.query('INSERT INTO problems (id, name, content, author, cases, constraints) VALUES ($1, $2, $3, $4, $5, $6)', [problem.id, problem.name, problem.content, problem.author, problem.cases, problem.constraints]);
            }
            this.#problemCache.set(problem.id, {
                problem: problem,
                expiration: performance.now() + config.dbCacheTime
            });
            return true;
        } catch (err) {
            this.logger.error('Database error (writeProblem):');
            this.logger.error('' + err);
            return false;
        } finally {
            if (config.debugMode) this.logger.debug(`[Database] writeProblem in ${performance.now() - startTime}ms`, true);
        }
    }

    #submissionCache: Map<string, { submission: Submission, expiration: number }> = new Map();
    /**
     * Filter and get a list of submissions from the submissions database according to a criteria.
     * @param {ReadSubmissionsCriteria} c Filter criteria. Leaving one undefined removes the filter
     * @returns {Submission[] | null} Array of submissions matching the filter criteria. If the query failed the returned value is `null`
     */
    async readSubmissions(c: ReadSubmissionsCriteria): Promise<Submission[] | null> {
        const startTime = performance.now();
        try {
            // reusing code from readProblems (oops)
            const problemIdList: Set<string> = new Set();
            if (c.id != undefined && isUUID(c.id)) problemIdList.add(c.id);
            if (c.round != undefined) {
                // filter by grabbing ids from round lists (code unreadable??)
                const rounds: Round[] = await this.readRounds(c.round);
                if (c.round.number != undefined) rounds.map((r) => r.problems[c.round!.number!]).filter(v => v != undefined).forEach((v) => problemIdList.add(v));
                else rounds.flatMap((r) => r.problems).forEach((v) => problemIdList.add(v));
            }
            const submissions: Submission[] = [];
            problemIdList.forEach((id) => {
                if (this.#submissionCache.has(id) && this.#submissionCache.get(id)!.expiration < performance.now()) this.#submissionCache.delete(id);
                if (this.#submissionCache.has(id)) {
                    problemIdList.delete(id);
                    submissions.push(this.#submissionCache.get(id)!.submission);
                }
            });
            const problemIdRegex = Array.from(problemIdList.values()).reduce((p, c) => p + `|(${c})`, '').substring(1) || '*';
            const data = await this.#db.query('SELECT * FROM submissions WHERE username=$1 AND id~\'$2\'', [c.username ?? '*', problemIdRegex]);
            for (const submission of data.rows) {
                const s = {
                    username: submission.username,
                    problemId: submission.id,
                    time: submission.time,
                    file: submission.file,
                    lang: submission.language,
                    scores: submission.scores
                };
                this.#submissionCache.set(submission.id, {
                    submission: s,
                    expiration: performance.now() + config.dbCacheTime
                });
                submissions.push(s);
            }
            return submissions;
        } catch (err) {
            this.logger.error('Database error (readSubmissions):');
            this.logger.error('' + err);
            return null;
        } finally {
            if (config.debugMode) this.logger.debug(`[Database] readSubmissions in ${performance.now() - startTime}ms`, true);
        }
    }
    /**
     * Write a submission to the submissions database
     * @param {Submission} submission Submission to write
     * @returns {boolean} If the write was successful
     */
    async writeSubmission(submission: Submission): Promise<boolean> {
        const startTime = performance.now();
        try {
            const exists = await this.#db.query('SELECT id FROM submissions WHERE username=$1 AND id=$2', [submission.username, submission.problemId]);
            if ((exists.rowCount ?? 0) > 0) {
                await this.#db.query('UPDATE submissions SET file=$3, language=$4, scores=$5, time=$6 WHERE username=$1 AND id=$2', [submission.username, submission.problemId, submission.file, submission.lang, submission.scores, Date.now()]);
            } else {
                await this.#db.query('INSERT INTO submissions (username, id, file, language, scores, time) VALUES ($1, $2, $3, $4, $5, $6)', [submission.username, submission.problemId, submission.file, submission.lang, submission.scores, Date.now()]);
            }
            this.#submissionCache.set(submission.problemId, {
                submission: submission,
                expiration: performance.now() + config.dbCacheTime
            });
            return true;
        } catch (err) {
            this.logger.error('Database error (writeSubmission):');
            this.logger.error('' + err);
            return false;
        } finally {
            if (config.debugMode) this.logger.debug(`[Database] writeSubmission in ${performance.now() - startTime}ms`, true);
        }
    }
}
export default Database;

type UUID = string;

function isUUID(id: string): id is UUID {
    return uuidValidate(id);
}

export function reverse_enum(enumerator, v): string {
    for (const k in enumerator) if (enumerator[k] === v) return k;
    return '';
}

/**The result of an operation that requires authentication performed by the database */
export enum AccountOpResult {
    /**The operation was completed successfully */
    SUCCESS = 0,
    /**The operation failed because could not overwrite existing data */
    ALREADY_EXISTS = 1,
    /**The operation failed because requested data did not exist */
    NOT_EXISTS = 2,
    /**The operation failed because it is not allowed with the current authentication */
    INCORRECT_CREDENTIALS = 3,
    /**The operation failed because of an unexpected issue */
    ERROR = 4
}

/**Admin permission level bit flags */
export enum AdminPerms {
    NO = 0,
    VIEW_PROBLEMS = 1 << 0,
    MANAGE_PROBLEMS = 1 << 1,
    VIEW_ACCOUNTS = 1 << 2,
    MANAGE_ACCOUNTS = 1 << 3,
    VIEW_CONTESTS = 1 << 4,
    MANAGE_CONTESTS = 1 << 5,
    MANAGE_ADMINS = 1 << 30 // only 31 bits available
}

/**Descriptor for an account */
export interface AccountData {
    /**Username */
    readonly username: string
    /**Email */
    email: string
    /**First name */
    firstName: string
    /**Last name */
    lastName: string
    /**Alternate name used in front-end */
    displayName: string
    /**Encoded image */
    profileImage: string
    /**User-written short biography */
    bio: string
    /**School name */
    school: string
    /**Grade level (8 = below HS, 13 = above HS) */
    grade: number
    /**Experience level, 0 to 4, with 4 being the highest */
    experience: number
    /**Known languages, in file extension form */
    languages: string[]
    /**List of registrations */
    registrations: Registration[]
}
/**Descriptor for a registration */
export interface Registration {
    /**The contest (does not specify when) */
    contest: string
    /**Division number */
    division: number
    /**Which of the actual contests (e.g. 2024 Fall) */
    name: string
}

/**Descriptor for a single round */
export interface Round {
    /**Contest ID */
    contest: string
    /**Zero-indexed round number in contest */
    round: number
    /**List of problem UUIDs within the round */
    problems: UUID[]
    /**Time of round start, UTC */
    startTime: number
    /**Time of round end, UTC */
    endTime: number
}
/**Descriptor for a single problem */
export interface Problem {
    /**UUID */
    id: UUID
    /**Display name */
    name: string
    /**Author username */
    author: string
    /**HTML/KaTeX content of problem statement */
    content: string
    /**List of test cases */
    cases: TestCase[]
    /**Runtime constraints */
    constraints: { time: number, memory: number }
}
/**Descriptor for the constraints of a single problem */
export interface ProblemConstraints {
    /**Time limit per test case in millseconds */
    time: number
    /**Memory limit per test case in megabytes */
    memory: number
}
/**Descriptor for a single test case */
export interface TestCase {
    /**Input string */
    input: string
    /**Correct output string */
    output: string
}
/**Descriptor for a single submission */
export interface Submission {
    /**Username of submitter */
    readonly username: string
    /**UUID of problem submitted to */
    readonly problemId: UUID
    /**Time of submission, UTC */
    time: number
    /**Contents of the submission file */
    file: string
    /**Submission language */
    lang: string
    /**Resulting scores of the submission */
    scores: Score[]
}
/**Descriptor for the score of a single test case */
export interface Score {
    /**Pass/fail status */
    state: ScoreState
    /**Time used in milliseconds */
    time: number
    /**Memory used in megabytes */
    memory: number
}
export enum ScoreState {
    CORRECT = 1,
    INCORRECT = 2,
    TIME_LIM_EXCEEDED = 3,
    MEM_LIM_EXCEEDED = 4,
    RUNTIME_ERROR = 5
}

/**Criteria to filter by. Leaving a value undefined removes the filter */
interface ReadRoundsCriteria {
    /**Contest ID */
    contest?: string
    /**Zero-indexed round within the contest */
    round?: number
}
/**Criteria to filter by. Leaving a value undefined removes the filter */
interface ProblemRoundCriteria {
    /**Contest ID */
    contest?: string
    /**Zero-indexed round within the contest */
    round?: number
    /**Zero-indexed problem number within the round */
    number?: number
}
/**Criteria to filter by. Leaving a value undefined removes the filter */
interface ReadProblemsCriteria {
    /**UUID of problem */
    id?: UUID
    /**Display name of problem */
    name?: string
    /**Author username of problem */
    author?: string
    /**Constraints validator for problem */
    constraints?: (c: ProblemConstraints) => boolean
    /**Contest ID based filter*/
    contest?: string
    /**Round based filter for problems */
    round?: ProblemRoundCriteria
}
/**Criteria to filter by. Leaving a value undefined removes the filter */
interface ReadSubmissionsCriteria {
    /**UUID of problem */
    id?: UUID
    /**Username of submitter */
    username?: string
    /**Round-based filter for problems */
    round?: ProblemRoundCriteria
}<|MERGE_RESOLUTION|>--- conflicted
+++ resolved
@@ -416,11 +416,7 @@
     /**
      * Filter and get a list of round data from the rounds database according to a criteria
      * @param {ReadRoundsCriteria} c Filter criteria. Leaving one undefined removes the filter
-<<<<<<< HEAD
-     * @returns {Array<Round>} Array of round data matching the filter criteria. If the query failed the returned array is empty
-=======
      * @returns {Round[]} Array of round data matching the filter criteria. If the query failed the returned array is empty
->>>>>>> e94cecae
      */
     async readRounds(c: ReadRoundsCriteria): Promise<Round[]> {
         const startTime = performance.now();
