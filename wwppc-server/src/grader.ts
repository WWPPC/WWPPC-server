--- conflicted
+++ resolved
@@ -34,22 +34,13 @@
      * Add a submission to the ungraded queue of submissions.
      * @param {GraderSubmission} submission New submission
      */
-<<<<<<< HEAD
-    abstract queueSubmission(submission: Submission): boolean
-
-=======
-    abstract queueUngraded(submission: GraderSubmission): Promise<void>;
->>>>>>> bade00d5
+    abstract queueUngraded(submission: GraderSubmission);
     /**
      * Cancel all ungraded submissions from a user to a problem.
      * @param username Username of submitter
      * @param problemId ID or problem
      */
-<<<<<<< HEAD
-    abstract getNewGradedSubmissions(): Submission[]
-=======
     abstract cancelUngraded(username: string, problemId: UUID): Promise<void>;
->>>>>>> bade00d5
 
     /**
      * List of completed/graded submissions
