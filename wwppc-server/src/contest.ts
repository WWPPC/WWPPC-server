import express from 'express';

import { AccountOpResult, Database, Registration, Round } from './database';
import { DomjudgeGrader, Grader } from './grader';
import Logger from './log';
import { ServerSocket } from './socket';

/**User info */
interface ContestUser {
    /**username */
    username: string
    /**email address */
    email: string
    /**display name*/
    displayName: string
    /**contests they are registered for */
    registrations: Registration[]
    /**set of connections (since multiple users may use the same account(maybe)) */
    sockets: Set<ServerSocket>
}

//user-facing contest manager
//actual grading is done with the Grader class
export class ContestManager {
    readonly #users: Map<string, ContestUser> = new Map();
    readonly #grader: Grader;

    readonly #db: Database;
    readonly #app: express;
    readonly #logger: Logger;

    // start/stop rounds, control which problems are visible (and where)
    // also only one contest page open per account
    // use socket.io rooms? put all sockets in contest in room?
    // the user must be signed in and registered for the contest and division of the round/problem AND THE ROUND HAS TO BE ACTIVE

    // make sure to also handle REGISTRATION (update the cached user data when a registration is made!) (call updateUserData)

    /**
     * @param {Database} db Database connection
     * @param {express} app Express app (HTTP server) to attach API to
     */
    constructor(db: Database, app: express, logger: Logger) {
        this.#db = db;
        this.#app = app;
        this.#logger = logger;
        this.#grader = new DomjudgeGrader(app, logger);

        //interval to check for new submissions from grader
        const interval = setInterval(() => {
            const newSubmissions = this.#grader.getNewGradedSubmissions();
            for (let s of newSubmissions) {
                for (let socket of this.#users[s.username]) {
                    socket.emit('submissionStatus', s);
                }
                this.#db.writeSubmission(s);
            }
        }, 1000);
        //make sure this isn't accidentally left running when the object is deleted
    }

    /**
     * Add a username-linked SocketIO connection to the user list.
     * @param {string} username Username to link this socket to
     * @param {ServerSocket} socket SocketIO connection (with modifications)
     * @returns {number} The number of sockets linked to `username`. If 0, then adding the user was unsuccessful.
     */
    async addUser(username: string, socket: ServerSocket): Promise<number> {
        if (this.#users.has(username)) return this.#users.get(username)!.sockets.add(socket).size;
        const userData = await this.#db.getAccountData(username);
        if (userData == AccountOpResult.NOT_EXISTS || userData == AccountOpResult.ERROR) return 0;
        this.#users.set(username, {
            username: username,
            email: userData.email,
            displayName: userData.displayName,
            registrations: userData.registrations,
            sockets: new Set<ServerSocket>().add(socket)
        });

        //socket.on not working in this function for some reason?
        socket.on('updateSubmission', (data) => {
            //replace this with a kick() function
            if (data == null || typeof data.problemId !== 'string' || typeof data.file !== 'string' || typeof data.lang !== 'string') {
                //also need to check valid language, valid problem id
                socket.kick('invalid updateSubmission payload');
                return;
            }
            if (data.file.length > 10240) {
                socket.kick('updateSubmission file too large');
                return;
            }
            this.#grader.queueSubmission({
                username: username,
                problemId: data.problemId,
                time: Date.now(),
                file: data.file,
                lang: data.lang,
                scores: [],
            });
        });
<<<<<<< HEAD
        socket.on('getProblemList', async (data) => {
            if (data == null || typeof data.contest !== 'string' || typeof data.round !== 'number') {
                //check valid contest, round
                socket.kick('invalid getProblemList payload');
                return;
            }
            const rounds = await this.#db.readRounds({ contest: data.contest, round: data.round });
            //replace this with actual data
            // socket.emit('problemList', {
            //     number: 0,
            //     time: Date.now(),
            //     problems: [
            //     ],
            // });
        });
=======

    socket.on('getProblemList', async (data) => {
        if (data == null || typeof data.contest !== 'string') {
            //check valid contest
            socket.kick('invalid getProblemList payload');
            return;
        }

        const rounds = await this.#db.readRounds({contest: data.contest, round: 100});
        //replace the 100 with an actual round data, this is just a temporary workaround for db bug

        let packet: Array<Object> = [];
        for (let i of rounds) {
            packet.push({
                contest: i.contest,
                number: i.round,
                time: 0,
                problems: [
                    {
                        id: 'buh',
                        contest: 'WWPIT Test',
                        round: 1,
                        number: 0,
                        name: 'Test Problem 0',
                        author: 'SP^2',
                    },
                    {
                        id: 'buh',
                        contest: 'WWPIT Test',
                        round: 1,
                        number: 1,
                        name: 'Test Problem 1',
                        author: 'SP^2',
                    },
                    {
                        id: 'buh',
                        contest: 'WWPIT Test',
                        round: 1,
                        number: 2,
                        name: 'Test Problem 2',
                        author: 'SP^2',
                    }
                ]
            });
        }
        socket.emit('problemList', {data: packet, token: data.token});
    });
>>>>>>> 277097a0
        socket.on('getProblemData', async (data) => {
            if (data == null || typeof data.id !== 'string') {
                socket.kick('invalid getProblemData payload');
                return;
            }
            const problems = await this.#db.readProblems({ id: data.id });
            if (problems.length !== 1) {
                socket.kick('invalid getProblemData payload');
                return;
            }
            const problem = problems[0];
            // socket.emit('problemData', {
            //     id: problem.id,
            //     name: problem.name,
            //     author: problem.author,
            //     content: problem.content,
            //     constraints: problem.constraints,
            //     token: data.token,
            // });
        });
        return 1;
    }
}

export default ContestManager;<|MERGE_RESOLUTION|>--- conflicted
+++ resolved
@@ -77,7 +77,6 @@
             sockets: new Set<ServerSocket>().add(socket)
         });
 
-        //socket.on not working in this function for some reason?
         socket.on('updateSubmission', (data) => {
             //replace this with a kick() function
             if (data == null || typeof data.problemId !== 'string' || typeof data.file !== 'string' || typeof data.lang !== 'string') {
@@ -98,7 +97,52 @@
                 scores: [],
             });
         });
-<<<<<<< HEAD
+        socket.on('getProblemList', async (data) => {
+            if (data == null || typeof data.contest !== 'string') {
+                //check valid contest
+                socket.kick('invalid getProblemList payload');
+                return;
+            }
+
+            const rounds = await this.#db.readRounds({ contest: data.contest, round: 100 });
+            //replace the 100 with an actual round data, this is just a temporary workaround for db bug
+
+            let packet: Array<Object> = [];
+            for (let i of rounds) {
+                packet.push({
+                    contest: i.contest,
+                    number: i.round,
+                    time: 0,
+                    problems: [
+                        {
+                            id: 'buh',
+                            contest: 'WWPIT Test',
+                            round: 1,
+                            number: 0,
+                            name: 'Test Problem 0',
+                            author: 'SP^2',
+                        },
+                        {
+                            id: 'buh',
+                            contest: 'WWPIT Test',
+                            round: 1,
+                            number: 1,
+                            name: 'Test Problem 1',
+                            author: 'SP^2',
+                        },
+                        {
+                            id: 'buh',
+                            contest: 'WWPIT Test',
+                            round: 1,
+                            number: 2,
+                            name: 'Test Problem 2',
+                            author: 'SP^2',
+                        }
+                    ]
+                });
+            }
+            socket.emit('problemList', { data: packet, token: data.token });
+        });
         socket.on('getProblemList', async (data) => {
             if (data == null || typeof data.contest !== 'string' || typeof data.round !== 'number') {
                 //check valid contest, round
@@ -114,55 +158,6 @@
             //     ],
             // });
         });
-=======
-
-    socket.on('getProblemList', async (data) => {
-        if (data == null || typeof data.contest !== 'string') {
-            //check valid contest
-            socket.kick('invalid getProblemList payload');
-            return;
-        }
-
-        const rounds = await this.#db.readRounds({contest: data.contest, round: 100});
-        //replace the 100 with an actual round data, this is just a temporary workaround for db bug
-
-        let packet: Array<Object> = [];
-        for (let i of rounds) {
-            packet.push({
-                contest: i.contest,
-                number: i.round,
-                time: 0,
-                problems: [
-                    {
-                        id: 'buh',
-                        contest: 'WWPIT Test',
-                        round: 1,
-                        number: 0,
-                        name: 'Test Problem 0',
-                        author: 'SP^2',
-                    },
-                    {
-                        id: 'buh',
-                        contest: 'WWPIT Test',
-                        round: 1,
-                        number: 1,
-                        name: 'Test Problem 1',
-                        author: 'SP^2',
-                    },
-                    {
-                        id: 'buh',
-                        contest: 'WWPIT Test',
-                        round: 1,
-                        number: 2,
-                        name: 'Test Problem 2',
-                        author: 'SP^2',
-                    }
-                ]
-            });
-        }
-        socket.emit('problemList', {data: packet, token: data.token});
-    });
->>>>>>> 277097a0
         socket.on('getProblemData', async (data) => {
             if (data == null || typeof data.id !== 'string') {
                 socket.kick('invalid getProblemData payload');
