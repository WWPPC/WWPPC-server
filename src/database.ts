--- conflicted
+++ resolved
@@ -40,10 +40,6 @@
      */
     constructor({ uri, key, useSsl, sslCert, logger }: DatabaseConstructorParams) {
         this.logger = new NamedLogger(logger, 'Database');
-<<<<<<< HEAD
-=======
-        this.connectPromise = new Promise(() => undefined);
->>>>>>> 45fae994
         this.dbEncryptor = new AESEncryptionHandler(key instanceof Buffer ? key : Buffer.from(key as string, 'base64'), logger);
         this.db = new Client({
             connectionString: uri,
@@ -207,32 +203,13 @@
         try {
             const encryptedPassword = await bcrypt.hash(password, bcryptRounds);
             const data = await this.db.query('SELECT username FROM users WHERE username=$1', [username]);
-<<<<<<< HEAD
             if (data.rows.length > 0) return DatabaseOpCode.CONFLICT;
             else await this.db.query(`
                 INSERT INTO users (username, password, recoverypass, email, email2, firstname, lastname, displayname, profileimg, organization, grade, experience, languages)
                 VALUES ($1, $2, $3, $4, $5, $6, $7, $8, $9, $10, $11, $12, $13)
                 `, [
-                username, encryptedPassword, this.dbEncryptor.encrypt(uuidV4()), userData.email, userData.email2, userData.firstName, userData.lastName, `${userData.firstName} ${userData.lastName}`.substring(0, 64), config.defaultProfileImg, userData.organization, userData.grade, userData.experience, userData.languages
-            ]);
-=======
-            if (data.rows.length > 0) return AccountOpResult.ALREADY_EXISTS;
-            else {
-                await this.db.query(`
-                    INSERT INTO users (username, password, recoverypass, email, firstname, lastname, displayname, profileimg, biography, school, grade, experience, languages, pastregistrations, team)
-                    VALUES ($1, $2, $3, $4, $5, $6, $7, $8, $9, $10, $11, $12, $13, $14, $15)
-                    `, [
-                    username, encryptedPassword, this.dbEncryptor.encrypt(cryptoRandomUUID()), userData.email, userData.firstName, userData.lastName, `${userData.firstName} ${userData.lastName}`.substring(0, 64), config.defaultProfileImg, '', userData.school, userData.grade, userData.experience, userData.languages, [], username
-                ]);
-                const joinCode = Array.from({ length: 6 }, () => 'ABCDEFGHIJKLMNOPQRSTUVWXYZ0123456789'.charAt(Math.floor(Math.random() * 36))).join('');
-                await this.db.query(`
-                    INSERT INTO teams (username, registrations, name, biography, joincode)
-                    VALUES ($1, $2, $3, $4, $5)
-                    `, [
-                    username, [], username, '', joinCode
-                ]);
-            }
->>>>>>> 45fae994
+                username, encryptedPassword, this.dbEncryptor.encrypt(cryptoRandomUUID()), userData.email, userData.email2, userData.firstName, userData.lastName, `${userData.firstName} ${userData.lastName}`.substring(0, 64), config.defaultProfileImg, userData.organization, userData.grade, userData.experience, userData.languages
+            ]);
             this.userCache.set(username, {
                 data: {
                     ...userData,
@@ -479,19 +456,12 @@
     async rotateRecoveryPassword(username: string): Promise<DatabaseOpCode.SUCCESS | DatabaseOpCode.NOT_FOUND | DatabaseOpCode.ERROR> {
         const startTime = performance.now();
         try {
-<<<<<<< HEAD
-            const newPass = this.dbEncryptor.encrypt(uuidV4());
+            const newPass = this.dbEncryptor.encrypt(cryptoRandomUUID());
             const data = await this.db.query('UPDATE users SET recoverypass=$2 WHERE username=$1 RETURNING username', [
                 username, newPass
             ]);
             if (data.rows.length == 0) return DatabaseOpCode.NOT_FOUND;
             return DatabaseOpCode.SUCCESS;
-=======
-            const newPass = this.dbEncryptor.encrypt(cryptoRandomUUID());
-            const data = await this.db.query('UPDATE users SET recoverypass=$2 WHERE username=$1 RETURNING username', [username, newPass]);
-            if (data.rows.length == 0) return AccountOpResult.NOT_EXISTS;
-            return AccountOpResult.SUCCESS;
->>>>>>> 45fae994
         } catch (err) {
             this.logger.handleError('Database error (rotateRecoveryPassword):', err);
             return DatabaseOpCode.ERROR;
