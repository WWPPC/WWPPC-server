--- conflicted
+++ resolved
@@ -73,25 +73,11 @@
     sslCert: process.env.DATABASE_CERT,
     logger: logger
 });
-<<<<<<< HEAD
 ClientAuth.init(database, app, mailer);
 ClientAPI.init(database, app, mailer);
 const mainGrader = new Grader(database, app, '/judge', process.env.GRADER_PASS!, logger);
 ContestManager.init(database, app, mainGrader);
 UpsolveManager.init(database, app, mainGrader);
-=======
-const io = new SocketIOServer(server, {
-    path: '/web-socketio',
-    cors: { origin: '*', methods: ['GET', 'POST'] }
-});
-const grader = new Grader(database, app, '/judge', process.env.GRADER_PASS!, logger);
-const contestManager = new ContestManager(database, app, io, grader, logger);
-const upsolveManager = new UpsolveManager(database, app, grader, logger);
-
-// init client handlers and API endpoints
-import ClientHost from './clients';
-const clientHost = new ClientHost(database, app, contestManager, upsolveManager, mailer, logger);
->>>>>>> 45fae994
 
 // admin portal
 AdminAPI.init(database, app);
@@ -99,53 +85,7 @@
 // reserve /api path
 app.use('/api/*', (req, res) => res.sendStatus(404));
 
-<<<<<<< HEAD
 const instantiationTime = performance.now() - start;
-=======
-// complete networking
-if (config.debugMode) logger.info('Creating Socket.IO server');
-import { createServerSocket } from './clients';
-const recentConnections = new Map<string, number>();
-const recentConnectionKicks = new Set<string>();
-io.on('connection', async (s) => {
-    s.handshake.headers['x-forwarded-for'] ??= '127.0.0.1';
-    const ip = typeof s.handshake.headers['x-forwarded-for'] == 'string' ? s.handshake.headers['x-forwarded-for'].split(',')[0].trim() : s.handshake.headers['x-forwarded-for'][0].trim();
-    const socket = createServerSocket(s, ip, logger);
-    // some spam protection stuff
-    socket.on('error', (e) => socket.kick(e?.toString()));
-    // connection DOS detection
-    recentConnections.set(socket.ip, (recentConnections.get(socket.ip) ?? 0) + 1);
-    if ((recentConnections.get(socket.ip) ?? 0) > config.maxConnectPerSecond) {
-        if (!recentConnectionKicks.has(socket.ip)) socket.kick('too many connections');
-        else {
-            socket.removeAllListeners();
-            socket.disconnect();
-        }
-        recentConnectionKicks.add(socket.ip);
-        return;
-    }
-    // spam DOS protection
-    let packetCount = 0;
-    socket.onAny((event, ...args) => {
-        packetCount++;
-    });
-    const packetcheck = setInterval(async function () {
-        if (!socket.connected) clearInterval(packetcheck);
-        packetCount = Math.max(packetCount - 250, 0);
-        if (packetCount > 0) socket.kick('too many packets');
-    }, 1000);
-    if (config.superSecretSecret) socket.emit('superSecretMessage');
-
-    // hand off to host
-    clientHost.handleSocketConnection(socket);
-});
-setInterval(() => {
-    recentConnections.forEach((val, key) => {
-        recentConnections.set(key, Math.max(val - 1, 0));
-    });
-    recentConnectionKicks.clear();
-}, 1000);
->>>>>>> 45fae994
 
 Promise.all([
     ClientAuth.use().ready,
@@ -168,15 +108,9 @@
     process.on('SIGTERM', actuallyStop);
     process.on('SIGQUIT', actuallyStop);
     process.on('SIGINT', actuallyStop);
-<<<<<<< HEAD
     server.close();
     ContestManager.use().close();
     UpsolveManager.use().close();
-=======
-    io.close();
-    contestManager.close();
-    upsolveManager.close();
->>>>>>> 45fae994
     await Promise.all([mailer.disconnect(), database.disconnect()]);
     logger.info(`Server stopped, took ${performance.now() - start}ms`);
     await logger.destroy();
