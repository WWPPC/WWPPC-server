import { json as parseBodyJson } from 'body-parser';
import { Express, NextFunction, Request, Response } from 'express';
import { v4 as uuidV4 } from 'uuid';

import { ClientContest, ClientProblem, ClientProblemCompletionState, ClientRound, ClientSubmission, ClientSubmissionFull } from './api';
import ClientAuth from './auth';
import config, { ContestConfiguration } from './config';
import { Database, DatabaseOpCode, ScoreState, Submission } from './database';
import Grader from './grader';
import Logger, { defaultLogger, NamedLogger } from './log';
<<<<<<< HEAD
import { LongPollEventEmitter, NamespacedLongPollEventEmitter } from './netUtil';
import Scorer, { ClientScoreSolveStatus } from './scorer';
import { FilterComparison, isUUID, rateLimitWithTrigger, reverse_enum, sendDatabaseResponse, TypedEventEmitter, UUID, validateRequestBody } from './util';
=======
import { LongPollEventEmitter, NamespacedLongPollEventEmitter, rateLimitWithTrigger, sendDatabaseResponse, validateRequestBody } from './netUtil';
import Scorer, { TeamScore } from './scorer';
import { FilterComparison, isUUID, reverse_enum, TypedEventEmitter, UUID } from './util';
>>>>>>> bcea1c71

/**
 * `ContestManager` handles automatic contest running and interfacing with clients through HTTP.
 * It will automatically start and stop contests, advance rounds, and process submissions and leaderboards.
 */
export class ContestManager {
    private static instance: ContestManager | null = null;

    readonly db: Database;
    readonly app: Express;
    private readonly longPollingGlobal: LongPollEventEmitter<{
        contests: string[]
    }>;
    private readonly longPollingUsers: NamespacedLongPollEventEmitter<{
        contestData: ClientContest
        contestScoreboards: { scores: ({ team: number } & ClientScoreSolveStatus)[], frozen: boolean }
        contestNotifications: never
        submissionData: ClientSubmission[]
    }>;
    readonly grader: Grader;
    readonly logger: NamedLogger;

    private readonly contests: Map<string, ContestHost> = new Map();
    private readonly updateLoop: NodeJS.Timeout;
    private readonly eventEmitter: TypedEventEmitter<{
        contestStart: [ContestHost],
        contestEnd: [ContestHost]
    }> = new TypedEventEmitter();

    private constructor(db: Database, app: Express, grader: Grader) {
        this.db = db;
        this.app = app;
        this.grader = grader;
        this.logger = new NamedLogger(defaultLogger, 'ContestManager');
        this.longPollingGlobal = new LongPollEventEmitter(this.logger);
        this.longPollingUsers = new NamespacedLongPollEventEmitter(this.logger)
        this.createEndpoints();
        // auto-start contests
        this.updateLoop = setInterval(() => this.checkNewContests(), 60000);
        this.checkNewContests();
    }

    /**
     * Initialize the ContestManager system.
     * @param db Database connection
     * @param app Express app (HTTP server) to attach API to
     * @param grader Grading system to use
     */
    static init(db: Database, app: Express, grader: Grader): ContestManager {
        return this.instance = this.instance ?? new ContestManager(db, app, grader);
    }

    /**
     * Get the ContestManager system.
     */
    static use(): ContestManager {
        if (this.instance === null) throw new TypeError('ContestManager init() must be called before use()');
        return this.instance;
    }

    /**
     * Checks for new contests and automatically starts them.
     */
    private async checkNewContests(): Promise<void> {
        // start any contests that haven't been started
        const contests = await this.db.readContests({
            startTime: { op: '<=', v: Date.now() },
            endTime: { op: '>', v: Date.now() },
        });
        if (contests == DatabaseOpCode.ERROR) {
            this.logger.error('Could not read contest list!');
            return;
        }
        let hasNew = false;
        for (const contest of contests) {
            if (!this.contests.has(contest.id)) {
                // check here so no crash
                if (config.contests[contest.type] === undefined) {
                    this.logger.error(`Could not load contest "${contest.id}", unconfigured contest type "${contest.type}"!`);
                    continue;
                }
                hasNew = true;
                const host = new ContestHost(contest.type, contest.id, this.db, this.grader, this.logger.logger);
                this.contests.set(contest.id, host);
                host.on('data', (data) => {
                    this.longPollingUsers.emit(host.id, 'contestData', data);
                });
                host.on('scoreboards', (scores, frozen) => {
                    this.longPollingUsers.emit(host.id, 'contestScoreboards', {
                        scores: Array.from(scores, ([team, score]) => ({ team, ...score })),
                        frozen: frozen
                    });
                });
                host.on('submissionUpdate', async (team, problemId) => {
                    // could run into issues with excessive amounts of this event
                    // ... but it's still better than whatever the Socket.IO codebase did
                    const submissions = await this.db.readSubmissions({
                        team: team,
                        problemId: problemId,
                        time: host.getTimeRange(),
                        analysis: false
                    });
                    if (Array.isArray(submissions)) {
                        if (config.debugMode) this.logger.debug(`Updating submissions for ${team}, ${problemId}`);
                        this.longPollingUsers.emit(`${host.id}:${team}:${problemId}`, 'submissionData', submissions.map<ClientSubmission>((sub) => ({
                            id: sub.id,
                            time: sub.time,
                            language: sub.language,
                            scores: sub.scores,
                            status: host.calculateCompletionState(sub),
                            analysis: false
                        })));
                    } else this.logger.warn(`Failed to update submissions for ${team}, ${problemId}: ${reverse_enum(DatabaseOpCode, submissions)}`);
                });
                host.on('end', () => {
                    this.contests.delete(contest.id);
                    this.longPollingGlobal.emit('contests', [...this.contests.keys()]);
                    this.eventEmitter.emit('contestEnd', host);
                });
                this.eventEmitter.emit('contestStart', host);
            }
        }
        if (hasNew) this.longPollingGlobal.emit('contests', [...this.contests.keys()]);
    }

    /**
     * Create HTTP endpoints
     */
    private createEndpoints() {
        const auth = ClientAuth.use();
        // always public
        // upcoming = not started, however registering for running contests is still allowed
        this.app.get('/api/contest/upcoming', async (req, res) => {
            const data = await this.db.readContests({ startTime: { op: '>', v: Date.now() }, hidden: false });
            if (Array.isArray(data)) {
                if (config.debugMode) this.logger.debug(`${req.method} ${req.path}: SUCCESS (${req.ip})`);
                res.json(data.map((item) => item.id));
            } else sendDatabaseResponse(req, res, data, {}, this.logger);
        });
        this.app.get('/api/contest/open', async (req, res) => {
            const data = await this.db.readContests({ endTime: { op: '>', v: Date.now() }, hidden: false });
            if (Array.isArray(data)) {
                if (config.debugMode) this.logger.debug(`${req.method} ${req.path}: SUCCESS (${req.ip})`);
                res.json(data.map((item) => item.id));
            } else sendDatabaseResponse(req, res, data, {}, this.logger);
        });
        this.app.get('/api/contest/info/:contest', async (req, res) => {
            // don't hide hidden contests or bork things
            const data = await this.db.readContests({ id: req.params.contest });
            if (Array.isArray(data)) {
                if (data.length != 1) sendDatabaseResponse(req, res, DatabaseOpCode.NOT_FOUND, {}, this.logger);
                else {
                    if (config.debugMode) this.logger.debug(`${req.method} ${req.path}: SUCCESS (${req.ip})`);
                    // non-public contests lose archive visibility but this info is still visible
                    const contest: any = data[0];
                    // again remove internal data (max team size, exclusions are fine)
                    delete contest.public;
                    delete contest.rounds;
                    res.json(contest);
                }
            } else sendDatabaseResponse(req, res, data, {}, this.logger);
        });
        this.app.get('/api/contest/running', async (req, res) => {
            if (req.query.init !== undefined) this.longPollingGlobal.addImmediate('contests', res);
            else this.longPollingGlobal.addWaiter('contests', res);
        });
        // contest access since "running" returns all contests regardless of registration
        this.app.get('/api/contest/access/:contest', async (req, res) => {
            if (auth.isTokenValid(req.cookies.sessionToken)) {
                // have to be on a team, or not authorized
                const username = auth.getTokenUsername(req.cookies.sessionToken)!;
                const team = await this.db.getAccountTeam(username);
                if (team !== null && typeof team != 'number') {
                    sendDatabaseResponse(req, res, team, {}, this.logger, username, 'Auth team');
                    return;
                }
                if (team === null) {
                    sendDatabaseResponse(req, res, DatabaseOpCode.UNAUTHORIZED, {}, this.logger, username, 'Auth team');
                    return;
                }
                const teamData = await this.db.getTeamData(team);
                if (typeof teamData != 'object') {
                    sendDatabaseResponse(req, res, teamData, {}, this.logger, username, 'Check team');
                    return;
                }
                if (!teamData.registrations.includes(req.params.contest))
                    sendDatabaseResponse(req, res, DatabaseOpCode.FORBIDDEN, {}, this.logger, username, 'Check registration');
                else
                    sendDatabaseResponse(req, res, DatabaseOpCode.SUCCESS, {}, this.logger, username, 'Check registration');
            } else {
                sendDatabaseResponse(req, res, DatabaseOpCode.UNAUTHORIZED, {}, this.logger);
            }
        });
        // apply ratelimiting first
        this.app.use(['/api/contest/:a/submit/:b', '/api/contest/:a/submit/:b-:c'], rateLimitWithTrigger({
            windowMs: 10000,
            limit: 3,
            message: 'Too many submissions'
        }, (req, res) => this.logger.warn(`Submission rate limit triggered by ${req.ip}`)));
        // apply authentication + registration for contest + contest is running
        const sessionUsername = Symbol('username');
        const sessionTeam = Symbol('team');
        this.app.use('/api/contest/:contest/*', async (req, res, next) => {
            if (auth.isTokenValid(req.cookies.sessionToken)) {
                // have to be on a team, or not authorized
                const username = auth.getTokenUsername(req.cookies.sessionToken)!;
                const team = await this.db.getAccountTeam(username);
                if (team !== null && typeof team != 'number') {
                    sendDatabaseResponse(req, res, team, {}, this.logger, username, 'Auth team');
                    return;
                }
                if (team === null) {
                    sendDatabaseResponse(req, res, DatabaseOpCode.UNAUTHORIZED, {}, this.logger, username, 'Auth team');
                    return;
                }
                // save username so don't have to check if token disappeared between this and later handlers
                req.cookies[sessionUsername] = username;
                req.cookies[sessionTeam] = team;
                // check is registered for contest
                if (!this.contests.has(req.params.contest)) {
                    // this check is repeated later because of edge case where contest ends between this and the handler
                    sendDatabaseResponse(req, res, DatabaseOpCode.NOT_FOUND, {}, this.logger, username, 'Check contest');
                    return;
                }
                const teamData = await this.db.getTeamData(team);
                if (typeof teamData != 'object') {
                    sendDatabaseResponse(req, res, teamData, {}, this.logger, username, 'Check registration');
                    return;
                }
                if (!teamData.registrations.includes(req.params.contest)) {
                    sendDatabaseResponse(req, res, DatabaseOpCode.FORBIDDEN, `Cannot ${req.method} ${req.method} ${req.path} when not registered for ${req.params.contest}`, this.logger, username, 'Check registration');
                    return;
                }
                next();
            } else {
                sendDatabaseResponse(req, res, DatabaseOpCode.UNAUTHORIZED, {}, this.logger);
            }
        });
        // contest data
        this.app.get('/api/contest/:contest/data', (req, res) => {
            const username = req.cookies[sessionUsername] as string;
            if (!this.contests.has(req.params.contest)) {
                sendDatabaseResponse(req, res, DatabaseOpCode.NOT_FOUND, {}, this.logger, username, 'Check contest');
                return;
            }
            if (req.query.init) this.longPollingUsers.addImmediate(req.params.contest, 'contestData', res);
            else this.longPollingUsers.addWaiter(req.params.contest, 'contestData', res);
        });
        const respondGetProblemData = async (req: Request, res: Response, problemId: UUID) => {
            const username = req.cookies[sessionUsername as any] as string;
            const contestHost = this.contests.get(req.params.contest)!;
            if (!isUUID(problemId)) {
                if (config.debugMode) this.logger.warn(`${req.method} ${req.path} malformed: Invalid problem UUID (${req.ip})`);
                res.status(400).send('Invalid problem UUID');
                return;
            }
            const [pRound, pNumber] = contestHost.getProblemRoundAndNumber(problemId);
            if (pRound === undefined || pRound > contestHost.round) {
                sendDatabaseResponse(req, res, DatabaseOpCode.NOT_FOUND, {}, this.logger, username, 'Read problem');
                return;
            }
            const problemRes = await this.db.readProblems({ id: problemId });
            if (!Array.isArray(problemRes)) {
                sendDatabaseResponse(req, res, problemRes, {}, this.logger, username, 'Read problem');
                return;
            }
            if (problemRes.length != 1) {
                // just in case somehow its gone from the database
                sendDatabaseResponse(req, res, DatabaseOpCode.NOT_FOUND, {}, this.logger, username, 'Read problem');
                return;
            }
            res.json({
                id: problemRes[0].id,
                contest: req.params.contest,
                round: pRound,
                number: pNumber,
                name: problemRes[0].name,
                author: problemRes[0].author,
                content: problemRes[0].content,
                constraints: problemRes[0].constraints
            } satisfies ClientProblem);
        };
        this.app.get('/api/contest/:contest/problem/:pId', async (req, res) => {
            const username = req.cookies[sessionUsername] as string;
            if (!this.contests.has(req.params.contest)) {
                sendDatabaseResponse(req, res, DatabaseOpCode.NOT_FOUND, {}, this.logger, username, 'Check contest');
                return;
            }
            respondGetProblemData(req, res, req.params.pId);
        });
        this.app.get('/api/contest/:contest/problem/:pRound-:pNumber', async (req, res) => {
            const username = req.cookies[sessionUsername] as string;
            if (!this.contests.has(req.params.contest)) {
                sendDatabaseResponse(req, res, DatabaseOpCode.NOT_FOUND, {}, this.logger, username, 'Check contest');
                return;
            }
            const contestHost = this.contests.get(req.params.contest)!;
            const pRound = Number(req.params.pRound);
            const pNumber = Number(req.params.pNumber);
            if (!Number.isInteger(pRound) || pRound < 0 || !Number.isInteger(pNumber) || pNumber < 0) {
                if (config.debugMode) this.logger.warn(`${req.method} ${req.path} malformed: Invalid round or problem number (${req.ip})`);
                res.status(400).send('Invalid round or problem number');
                return;
            }
            // get problem ID, will respond with 404 if not found (undefined -> empty string)
            respondGetProblemData(req, res, contestHost.getProblemId(pRound, pNumber) ?? '');
        });
        const validateUploadSubmission = async (req: Request, res: Response, next: NextFunction) => {
            const contestHost = this.contests.get(req.params.contest)!;
            validateRequestBody({
                file: `required|string|length:${contestHost.contestConfig.maxSubmissionSize}`,
                language: contestHost.contestConfig.submitSolver ? `required|string|in:${contestHost.contestConfig.acceptedSolverLanguages.join(',')}` : undefined
            }, this.logger, 422)(req, res, next);
        };
        const respondUploadSubmission = async (req: Request, res: Response, problemId: UUID, file: string, language?: string) => {
            const username = req.cookies[sessionUsername as any] as string;
            const team = req.cookies[sessionTeam as any] as number;
            const contestHost = this.contests.get(req.params.contest)!;
            if (!isUUID(problemId)) {
                if (config.debugMode) this.logger.warn(`${req.method} ${req.path} malformed: Invalid problem UUID (${req.ip})`);
                res.status(400).send('Invalid problem UUID');
                return;
            }
            if (!contestHost.problemSubmittable(problemId)) {
                sendDatabaseResponse(req, res, 404, {}, this.logger, username, 'Queue submission');
                return;
            }
            const submission: Submission = {
                id: uuidV4(),
                username: username,
                team: team,
                problemId: problemId,
                time: Date.now(),
                file: file,
                language: language ?? 'none',
                scores: [],
                analysis: false
            };
            const processRes = await contestHost.processSubmission(submission);
            sendDatabaseResponse(req, res, processRes, {}, this.logger, username, 'Queue submission');
        };
        this.app.post('/api/contest/:contest/submit/:pId', parseBodyJson(), validateUploadSubmission, async (req, res) => {
            const username = req.cookies[sessionUsername] as string;
            if (!this.contests.has(req.params.contest)) {
                sendDatabaseResponse(req, res, DatabaseOpCode.NOT_FOUND, {}, this.logger, username, 'Check contest');
                return;
            }
            respondUploadSubmission(req, res, req.params.pId, req.body.file, req.body.language);
        });
        this.app.post('/api/contest/:contest/submit/:pRound-:pNumber', parseBodyJson(), validateUploadSubmission, async (req, res) => {
            const username = req.cookies[sessionUsername] as string;
            if (!this.contests.has(req.params.contest)) {
                sendDatabaseResponse(req, res, DatabaseOpCode.NOT_FOUND, {}, this.logger, username, 'Check contest');
                return;
            }
            const contestHost = this.contests.get(req.params.contest)!;
            const pRound = Number(req.params.pRound);
            const pNumber = Number(req.params.pNumber);
            if (!Number.isInteger(pRound) || pRound < 0 || !Number.isInteger(pNumber) || pNumber < 0) {
                if (config.debugMode) this.logger.warn(`${req.method} ${req.path} malformed: Invalid round or problem number (${req.ip})`);
                res.status(400).send('Invalid round or problem number');
                return;
            }
            respondUploadSubmission(req, res, contestHost.getProblemId(pRound, pNumber) ?? '', req.body.file, req.body.language)
        });
        this.app.get('/api/contest/:contest/submissions/:pId', (req, res) => {
            const username = req.cookies[sessionUsername] as string;
            const team = req.cookies[sessionTeam] as number;
            if (!this.contests.has(req.params.contest)) {
                sendDatabaseResponse(req, res, DatabaseOpCode.NOT_FOUND, {}, this.logger, username, 'Check contest');
                return;
            }
            const contestHost = this.contests.get(req.params.contest)!;
            if (!isUUID(req.params.pId)) {
                if (config.debugMode) this.logger.warn(`${req.method} ${req.path} malformed: Invalid problem UUID (${req.ip})`);
                res.status(400).send('Invalid problem UUID');
                return;
            }
            if (!contestHost.containsProblem(req.params.pId)) {
                sendDatabaseResponse(req, res, DatabaseOpCode.NOT_FOUND, {}, this.logger, username, 'Check problem');
                return;
            }
            if (req.query.init) this.longPollingUsers.addImmediate(`${req.params.contest}:${team}:${req.params.pId}`, 'submissionData', res);
            else this.longPollingUsers.addWaiter(`${req.params.contest}:${team}:${req.params.pId}`, 'submissionData', res);
        });
        this.app.get('/api/contest/:contest/submission/:sId', async (req, res) => {
            const username = req.cookies[sessionUsername] as string;
            const team = req.cookies[sessionTeam] as number;
            const contestHost = this.contests.get(req.params.contest)!;
            if (!isUUID(req.params.sId)) {
                if (config.debugMode) this.logger.warn(`${req.method} ${req.path} malformed: Invalid submission UUID (${req.ip})`);
                res.status(400).send('Invalid submission UUID');
                return;
            }
            // ensure only can read within this contest by the current team
            const submissions = await this.db.readSubmissions({
                contest: { contest: req.params.contest },
                id: req.params.sId,
                team: team,
                time: contestHost.getTimeRange(),
                analysis: false
            });
            if (!Array.isArray(submissions)) {
                sendDatabaseResponse(req, res, submissions, {}, this.logger, username, 'Read submission');
                return;
            }
            if (submissions.length == 0) {
                sendDatabaseResponse(req, res, DatabaseOpCode.NOT_FOUND, {}, this.logger, username, 'Read submission');
                return;
            }
            const submission = submissions[0];
            res.json({
                ...submission,
                status: contestHost.calculateCompletionState(submission)
            } satisfies ClientSubmissionFull);
        });
        this.app.get('/api/contest/:contest/scoreboards', (req, res) => {
            const username = req.cookies[sessionUsername] as string;
            if (!this.contests.has(req.params.contest)) {
                sendDatabaseResponse(req, res, DatabaseOpCode.NOT_FOUND, {}, this.logger, username, 'Check contest');
                return;
            }
            if (req.query.init) this.longPollingUsers.addImmediate(req.params.contest, 'contestScoreboards', res);
            else this.longPollingUsers.addWaiter(req.params.contest, 'contestScoreboards', res);
        });
        // not implemented but it's still here
        this.app.get('/api/contest/:contest/notifications', (req, res) => {
            const username = req.cookies[sessionUsername] as string;
            if (!this.contests.has(req.params.contest)) {
                sendDatabaseResponse(req, res, DatabaseOpCode.NOT_FOUND, {}, this.logger, username, 'Check contest');
                return;
            }
            if (req.query.init) this.longPollingUsers.addImmediate(req.params.contest, 'contestNotifications', res);
            else this.longPollingUsers.addWaiter(req.params.contest, 'contestNotifications', res);
        });
    }

    /**
     * Get a list of running contests
     * @returns  the contests
     */
    getRunningContests(): ContestHost[] {
        return Array.from(this.contests.values());
    }

    /**
     * Add an event listener.
     * @param ev Event name
     * @param cb Callback function
     */
    on: ContestManager['eventEmitter']['on'] = (ev, cb) => this.eventEmitter.on(ev, cb);
    /**
     * Remove an event listener.
     * @param ev Event name
     * @param cb Callback function
     */
    off: ContestManager['eventEmitter']['off'] = (ev, cb) => this.eventEmitter.off(ev, cb);

    /**
     * Stops all contests and closes the contest manager
     */
    close() {
        this.longPollingGlobal.close();
        this.longPollingUsers.close();
        this.contests.forEach((contest) => contest.end());
        this.grader.close();
        clearInterval(this.updateLoop);
    }
}

/**
 * Module of {@link ContestManager} containing hosting for individual contests, including handling submissions.
 * Communication with clients is handled through ContestManager.
 */
export class ContestHost {
    readonly contestType: string;
    readonly contestConfig: ContestConfiguration;
    readonly id: string;
    readonly db: Database;
    readonly grader: Grader;
    readonly scorer: Scorer;
    readonly logger: NamedLogger;

    private readonly contest: ClientContest;
    private index: number = 0;
    private active: boolean = false;
    private ended: boolean = false;
    private updateLoop: NodeJS.Timeout | undefined = undefined;
    private readonly eventEmitter: TypedEventEmitter<{
        // [Contest data]
        data: [ClientContest]
        // [Current client scoreboards, frozen]
        scoreboards: [Map<number, ClientScoreSolveStatus>, boolean]
        // [team ID, problem UUID]
        submissionUpdate: [number, UUID]
        // []
        end: []
    }> = new TypedEventEmitter();

    private scoreboard: Map<number, ClientScoreSolveStatus> = new Map();
    private clientScoreboard: Map<number, ClientScoreSolveStatus> = new Map();

    /**
     * @param type Contest type ID
     * @param id Contest ID of contest
     * @param db Database connection
     * @param grader Grader management instance to use for grading
     * @param logger Logger instance
     */
    constructor(type: string, id: string, db: Database, grader: Grader, logger: Logger) {
        if (config.contests[type] === undefined) throw new ReferenceError(`Contest type "${type}" does not exist in configuration`);
        this.contestType = type;
        this.contestConfig = config.contests[type]!;
        this.id = id;
        this.db = db;
        this.grader = grader;
        this.scorer = new Scorer([], logger);
        this.logger = new NamedLogger(logger, `ContestHost-${this.id}`);
        this.contest = {
            id: id,
            type: this.contestType,
            rounds: [],
            startTime: Infinity,
            endTime: Infinity
        };
        this.logger.info('Starting contest');
        setTimeout(() => this.reload());
    }

    /**
     * Reload the contest data from the database, also updating clients.
     * Will re-calculate the current round as well.
     */
    async reload(): Promise<void> {
        this.logger.info(`Reloading contest data "${this.id}"`);
        clearInterval(this.updateLoop);
        const contest = await this.db.readContests({ id: this.id });
        const rounds = await this.db.readRounds({ contest: this.id });
        const problems = await this.db.readProblems({ contest: { contest: this.id } })
        if (contest == DatabaseOpCode.ERROR || contest.length == 0 || rounds == DatabaseOpCode.ERROR || problems == DatabaseOpCode.ERROR) {
            if (contest != DatabaseOpCode.ERROR) this.logger.error(`Contest "${this.id}" does not exist`);
            else this.logger.error(`Database error`);
            this.end();
            return;
        }
        if (!this.contestConfig.rounds && rounds.length != 1) {
            this.logger.error('Contest rounds are disabled, but contest contains multiple rounds');
            this.end();
            return;
        }
        if (rounds.length == 0) {
            this.logger.error('Contest has no rounds');
            this.end();
            return;
        }
        this.scorer.setRounds(rounds);
        this.scorer.clearScores();
        // ensure ordering & existence of rounds & problems
        const mapped: ClientRound[] = [];
        for (let i in contest[0].rounds) {
            const round = rounds.find((r) => r.id == contest[0].rounds[i]);
            if (round === undefined) {
                this.logger.error(`Contest "${this.id}" missing round: ${contest[0].rounds[i]}`);
                this.end();
                return;
            }
            for (let j in round.problems) {
                const problem = problems.find((p) => p.id == round.problems[j]);
                if (problem === undefined) {
                    this.logger.error(`Contest "${this.id}" missing problem: ${round.problems[j]}`);
                    this.end();
                    return;
                }
            }
            mapped.push({
                contest: this.id,
                round: Number(i),
                problems: round.problems,
                startTime: round.startTime,
                endTime: round.endTime
            });
        }
        this.contest.rounds = mapped;
        this.contest.startTime = contest[0].startTime;
        this.contest.endTime = contest[0].endTime;
        this.eventEmitter.emit('data', {
            ...this.contestData,
            rounds: this.contestData.rounds.map(round => ({
                ...round,
                problems: Date.now() >= round.startTime ? round.problems : []
            }))
        });

        // reload the scoreboard too
        const teams = await this.db.getAllRegisteredTeams(this.id);
        if (teams == DatabaseOpCode.ERROR) {
            this.logger.error(`Database error`);
            this.end();
            return;
        }
        const submissions = await this.db.readSubmissions({
            contest: { contest: this.id },
            team: teams,
            time: this.getTimeRange(),
            analysis: false
        });
        if (submissions == DatabaseOpCode.ERROR) {
            this.logger.error(`Database error`);
            this.end();
            return;
        }
        for (const sub of submissions) {
            this.eventEmitter.emit('submissionUpdate', sub.team!, sub.problemId);
        }
        // maintain consistency with score freeze time
        const scoreFreezeCutoffTime = this.contest.rounds[this.contest.rounds.length - 1].endTime - (this.contestConfig.scoreFreezeTime * 60000);
        const frozenSubmissions: Submission[] = [];
        const regradeSubmissions: Submission[] = [];
        for (const sub of submissions) {
            if (sub.scores.length > 0) {
                if (sub.time < scoreFreezeCutoffTime) this.scorer.addSubmission(sub);
                else frozenSubmissions.push(sub);
            } else regradeSubmissions.push(sub);
        }
        this.clientScoreboard = this.scorer.getScoreSolveStatus();
        for (const sub of regradeSubmissions) {
            this.gradeSubmission(sub);
        }
        for (const sub of frozenSubmissions) {
            this.scorer.addSubmission(sub);
        }
        this.scoreboard = this.scorer.getScoreSolveStatus();
        this.eventEmitter.emit('scoreboards', new Map(this.clientScoreboard.entries()), Date.now() >= scoreFreezeCutoffTime);

        // re-index the contest
        this.index = -1;
        this.active = false;
        const now = Date.now();
        if (this.contest.startTime > now || this.contest.endTime <= now) {
            this.end();
            return;
        }
        for (let i = 0; i < this.contest.rounds.length; i++) {
            if (this.contest.rounds[i].startTime <= now) {
                this.index = i;
                this.active = this.contest.rounds[i].endTime > now;
            } else break;
        }
        this.logger.info(`Contest ${this.contest.id} - Indexed to round ${this.index}`);
        // advancing to next round
        let updateIndex = -1;
        this.updateLoop = setInterval(() => {
            // index is from start of round to start of next round; -1 means before round 0
            // active means round is active (index 0 active false means between round 0 and round 1/end of contest)
            const now = Date.now();
            if (this.index >= 0 && this.contest.rounds[this.index].endTime <= now && this.active) {
                this.active = false;
                this.logger.info(`Contest ${this.contest.id} - Round ${this.index} end`);
            }
            if (this.contest.rounds[this.index + 1] !== undefined && this.contest.rounds[this.index + 1].startTime <= now) {
                this.index++;
                this.active = true;
                this.logger.info(`Contest ${this.contest.id} - Round ${this.index} start`);
                this.eventEmitter.emit('data', {
                    ...this.contestData,
                    rounds: this.contestData.rounds.map(round => ({
                        ...round,
                        problems: now >= round.startTime ? round.problems : []
                    }))
                });
            }
            if (this.contest.endTime <= now) this.end(true);
            // also updating the scorer occasionally
            updateIndex++;
            if (updateIndex % 1200 == 0) {
                if (now < scoreFreezeCutoffTime) this.clientScoreboard = this.scoreboard = this.scorer.getScoreSolveStatus();
                else this.scoreboard = this.scorer.getScoreSolveStatus();
                this.eventEmitter.emit('scoreboards', new Map(this.clientScoreboard.entries()), Date.now() >= scoreFreezeCutoffTime);
            }
        }, 50);
    }

    /**
     * Get current scoreboard
     */
    get scoreboards(): Map<number, ClientScoreSolveStatus> {
        return new Map(this.scoreboard);
    }
    /**
     * Get current scoreboard for clients, which could be "frozen"
     */
    get clientScoreboards(): Map<number, ClientScoreSolveStatus> {
        return new Map(this.clientScoreboard);
    }
    /**
     * The current contest data, in client format.
     */
    get contestData(): ClientContest {
        return structuredClone(this.contest);
    }
    /**
     * Index of the current round (zero-indexed).
     */
    get round(): number {
        return this.index;
    }
    /**
     * Get a {@link FilterComparison} for the time range of the entire contest or a specific round.
     * @param round Round number, if `undefined` entire contest
     * @returns `FilterComparison` for time range, or `-1` if an invalid round number supplied
     */
    getTimeRange(round?: number): FilterComparison<number> {
        if (round === undefined) {
            return {
                op: '=><',
                v1: this.contest.startTime,
                v2: this.contest.endTime
            };
        } else {
            if (this.contest.rounds[round] !== undefined) return {
                op: '=><',
                v1: this.contest.rounds[round].startTime,
                v2: this.contest.rounds[round].endTime,
            };
            else return -1;
        }
    }
    /**
     * Get the problem UUID by the round and number.
     * @param round Round number
     * @param problem Problem number
     * @returns Problem UUID, or undefined if the round/problem does not exist
     */
    getProblemId(round: number, problem: number): UUID | undefined {
        return this.contest.rounds[round]?.problems[problem];
    }
    /**
     * Get the problem round and problem number by the problem UUID.
     * @param id Problem ID
     * @returns Problem [round, number], or undefined if the problem is not in the contest
     */
    getProblemRoundAndNumber(id: UUID): [number, number] | [undefined, undefined] {
        for (let r = 0; r < this.contest.rounds.length; r++) {
            const p = this.contest.rounds[r].problems.indexOf(id);
            if (p != -1) return [r, p];
        }
        return [undefined, undefined]
    }
    /**
     * Check if a given problem is within this contest.
     * @param id Problem ID
     * @returns If the problem is in the contest
     */
    containsProblem(id: UUID): boolean {
        return this.contest.rounds.some((round) => round.problems.includes(id));
    }
    /**
     * Get if a particular problem ID is submittable.
     * Submissions for all rounds close in between rounds, regardless of {@link ContestConfiguration.restrictiveRounds}.
     * @param id Problem ID
     * @returns If the problem is in the contest and submittable
     */
    problemSubmittable(id: UUID): boolean {
        if (!this.active) return false;
        if (this.contestConfig.restrictiveRounds) return this.contest.rounds.slice(0, this.index + 1).some((r) => r.problems.includes(id));
        return this.contest.rounds[this.index].problems.includes(id);
    }

    private readonly pendingDirectSubmissions: Map<string, NodeJS.Timeout> = new Map();

    /**
     * Submit a solution to the contest. Will automatically grade and associate the submission with the correct team.
     * @param submission Submission
     * @returns Status code
     */
    async processSubmission(submission: Submission): Promise<DatabaseOpCode> {
        if (!this.containsProblem(submission.problemId))
            return DatabaseOpCode.NOT_FOUND;
        if (!this.problemSubmittable(submission.problemId)
            || !this.contestConfig.acceptedSolverLanguages.includes(submission.language)
            || submission.file.length > this.contestConfig.maxSubmissionSize)
            return DatabaseOpCode.FORBIDDEN;
        return await this.gradeSubmission(submission);
    }
    /**
     * Submit a solution to the contest, however does not check round restrictions.
     * @param submission Submission
     * @returns Status code
     */
    private async gradeSubmission(submission: Submission): Promise<DatabaseOpCode> {
        if (submission.team === null) {
            this.logger.error('Cannot grade contest submission without team');
            return DatabaseOpCode.ERROR;
        }
        const writeRes = await this.db.writeSubmission(submission);
        if (writeRes != DatabaseOpCode.SUCCESS) return writeRes;
        this.eventEmitter.emit('submissionUpdate', submission.team!, submission.problemId);
        if (this.contestConfig.graders) {
            // server grades submission instead of manual grading
            const writeGraded = async (graded: Submission) => {
                const res = await this.db.writeSubmission(graded);
                if (res != DatabaseOpCode.SUCCESS) this.logger.error(`Failed to write submission ${graded.username}-${graded.problemId}`);
                // submission must have team in contest (verified when passed in as parameter)
                this.eventEmitter.emit('submissionUpdate', graded.team!, graded.problemId);
                this.scorer.addSubmission(graded);
            };
            if (this.contestConfig.submitSolver) {
                // submit solution code
                this.grader.cancelUngraded(submission.team, submission.problemId);
                this.grader.queueUngraded(submission, async (graded) => {
                    if (graded === null) this.logger.warn(`Grading for submission ${submission.username}-${submission.problemId} was cancelled!`);
                    else {
                        if (config.debugMode) this.logger.debug(`Grading for submission ${submission.username}-${submission.problemId} complete`);
                        writeGraded(graded);
                    }
                });
            } else {
                // submit answer
                const problemRes = await this.db.readProblems({ id: submission.problemId });
                if (!Array.isArray(problemRes)) {
                    this.logger.error(`Failed to read problem solution for ${submission.problemId}: ${reverse_enum(DatabaseOpCode, problemRes)}`);
                    return problemRes;
                }
                if (problemRes.length != 1) {
                    this.logger.error(`Failed to read problem solution for ${submission.problemId}: NOT_FOUND`);
                    return DatabaseOpCode.NOT_FOUND;
                }
                const problem = problemRes[0];
                if (problem.solution === null) {
                    this.logger.error(`Failed to read problem solution for ${submission.problemId}: solution is null`);
                    return DatabaseOpCode.ERROR;
                }
                // odd way of doing this but it works
                const subId = submission.team + ':' + submission.problemId;
                if (this.pendingDirectSubmissions.has(subId)) clearTimeout(this.pendingDirectSubmissions.get(subId));
                const timeout = setTimeout(() => {
                    const sub2 = structuredClone(submission);
                    sub2.scores.push({
                        state: sub2.file === problem.solution ? ScoreState.PASS : ScoreState.INCORRECT,
                        time: 0,
                        memory: 0,
                        subtask: 0
                    });
                    writeGraded(sub2);
                    this.pendingDirectSubmissions.delete(subId);
                }, this.contestConfig.directSubmissionDelay * 1000);
                this.pendingDirectSubmissions.set(subId, timeout);
            }
        } else {
            // manual grading
            this.logger.error(`Manual grading is not supported (contest ${this.id}, type ${this.contestType})`);
            return DatabaseOpCode.ERROR;
        }
        return DatabaseOpCode.SUCCESS;
    }

    /**
     * Get the completion state to be displayed by the client for a given submission.
     * @param submission Submission to assign completion state to
     * @returns Completion state of submission
     */
    calculateCompletionState(submission?: Submission): ClientProblemCompletionState {
        if (submission === undefined) return ClientProblemCompletionState.NOT_UPLOADED;
        // will not reveal verdict until round ends
        if (this.contestConfig.withholdResults && this.problemSubmittable(submission.problemId)) return ClientProblemCompletionState.UPLOADED;
        if (submission.scores.length == 0) return ClientProblemCompletionState.SUBMITTED;
        // all cases in subtask must be solved to be correct
        const subtasks = new Map<number, boolean>();
        for (const score of submission.scores) {
            if (subtasks.get(score.subtask) !== false) subtasks.set(score.subtask, score.state == ScoreState.PASS);
        }
        const hasPass = Array.from(subtasks.keys()).some((subtask) => subtasks.get(subtask));
        const hasFail = submission.scores.some((score) => score.state != ScoreState.PASS);
        if (hasPass && !hasFail) return ClientProblemCompletionState.GRADED_PASS;
        if (hasPass) return ClientProblemCompletionState.GRADED_PARTIAL;
        return ClientProblemCompletionState.GRADED_FAIL;
    }

    /**
     * Add an event listener.
     * @param ev Event name
     * @param cb Callback function
     */
    on: ContestHost['eventEmitter']['on'] = (ev, cb) => this.eventEmitter.on(ev, cb);
    /**
     * Remove an event listener.
     * @param ev Event name
     * @param cb Callback function
     */
    off: ContestHost['eventEmitter']['off'] = (ev, cb) => this.eventEmitter.off(ev, cb);

    /**
     * Stop the running contest and remove all users.
     * @param complete Mark the contest as ended in database (contest cannot be restarted)
     */
    end(complete: boolean = false) {
        if (this.ended) return;
        this.ended = true;
        if (complete) {
            this.logger.info(`Ending contest "${this.id}"`);
            this.db.finishContest(this.id);
        }
        this.eventEmitter.emit('end');
    }
}

export default ContestManager;<|MERGE_RESOLUTION|>--- conflicted
+++ resolved
@@ -8,15 +8,9 @@
 import { Database, DatabaseOpCode, ScoreState, Submission } from './database';
 import Grader from './grader';
 import Logger, { defaultLogger, NamedLogger } from './log';
-<<<<<<< HEAD
-import { LongPollEventEmitter, NamespacedLongPollEventEmitter } from './netUtil';
 import Scorer, { ClientScoreSolveStatus } from './scorer';
-import { FilterComparison, isUUID, rateLimitWithTrigger, reverse_enum, sendDatabaseResponse, TypedEventEmitter, UUID, validateRequestBody } from './util';
-=======
 import { LongPollEventEmitter, NamespacedLongPollEventEmitter, rateLimitWithTrigger, sendDatabaseResponse, validateRequestBody } from './netUtil';
-import Scorer, { TeamScore } from './scorer';
 import { FilterComparison, isUUID, reverse_enum, TypedEventEmitter, UUID } from './util';
->>>>>>> bcea1c71
 
 /**
  * `ContestManager` handles automatic contest running and interfacing with clients through HTTP.
