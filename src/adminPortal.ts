--- conflicted
+++ resolved
@@ -316,20 +316,9 @@
     });
     // contest control functions
     app.get('/admin/api/runningContests', async (req, res) => {
-<<<<<<< HEAD
         if ((req.cookies.authToken == undefined || !accessTokens.tokenHasPermissions(req.cookies.authToken, AdminAccessTokenPerms.READ_LEADERBOARDS)) && !await checkPerms(req, res, AdminPerms.CONTROL_CONTESTS)) {
             return;
         }
-        res.json(contestManager.getRunningContests().map(contest => {return {
-            id: contest.id,
-            scores: Array.from(contest.scorer.getScores()).map(s => {return { username: s[0], score: s[1] }}),
-            rounds: contest.data.rounds.map(round => {return {
-                startTime: round.startTime,
-                endTime: round.endTime
-            }})
-        }}));
-=======
-        if (!await checkPerms(req, res, AdminPerms.CONTROL_CONTESTS)) return;
         res.json(contestManager.getRunningContests().map(contest => {
             const data = contest.data;
             return {
@@ -343,7 +332,6 @@
                 endTime: data.endTime
             };
         }));
->>>>>>> 8fb639b0
     });
     app.post('/admin/api/reloadContest/:id', async (req, res) => {
         if (!await checkPerms(req, res, AdminPerms.CONTROL_CONTESTS)) return;
