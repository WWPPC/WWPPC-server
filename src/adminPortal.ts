--- conflicted
+++ resolved
@@ -306,14 +306,7 @@
         // }}));
     });
     app.post('/admin/api/reloadContest/:id', async (req, res) => {
-<<<<<<< HEAD
         if (!checkPerms(req, res, AdminPerms.CONTROL_CONTESTS)) return;
-=======
-        if (!(await db.hasAdminPerms(sessionTokens.get(req.cookies.token)!, AdminPerms.MANAGE_CONTESTS))) {
-            res.sendStatus(403);
-            return;
-        }
->>>>>>> 14f6fe33
         const runningContests = contestManager.getRunningContests();
         const contestHost = runningContests.find(c => c.id == req.body.id);
         if (!contestHost) {
